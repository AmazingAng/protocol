[
    {
<<<<<<< HEAD
        "version": "0.9.0",
        "changes": [
            {
                "note":
                    "Refactor RedundantRPCSubprovider into RedundantSubprovider where it now accepts an array of subproviders rather then an array of RPC endpoints",
                "pr": 500
=======
        "version": "0.8.5",
        "changes": [
            {
                "note": "Add private key subprovider and refactor shared functionality into a base wallet subprovider",
                "pr": 506
>>>>>>> 073bf738
            }
        ]
    },
    {
        "timestamp": 1522673609,
        "version": "0.8.4",
        "changes": [
            {
                "note": "Dependencies updated"
            }
        ]
    },
    {
        "version": "0.8.3",
        "changes": [
            {
                "note": "Introduce `JSONRPCRequestPayloadWithMethod` type",
                "pr": 465
            },
            {
                "note": "Export `ErrorCallback` type.",
                "pr": 465
            }
        ],
        "timestamp": 1522658513
    },
    {
        "version": "0.8.0",
        "changes": [
            {
                "note": "Export `GanacheSubprovider` and `Subprovider`",
                "pr": 426
            },
            {
                "note": "Make all subproviders to derive from `Subprovider`",
                "pr": 426
            },
            {
                "note": "Add types for `NextCallback`, `OnNextCompleted`",
                "pr": 426
            },
            {
                "note": "Ignore `ganache-core` dependency when using package in a browser environment."
            }
        ],
        "timestamp": 1521298800
    },
    {
        "version": "0.7.0",
        "changes": [
            {
                "note":
                    "Updated legerco packages. Removed node-hid package as a dependency and make it an optional dependency. It is still used in integration tests but is causing problems for users on Linux distros.",
                "pr": 437
            }
        ],
        "timestamp": 1520434800
    },
    {
        "version": "0.6.0",
        "changes": [
            {
                "note": "Move web3 types from being a devDep to a dep since one cannot use this package without it",
                "pr": 429
            },
            {
                "note": "Add `numberOfAccounts` param to `LedgerSubprovider` method `getAccountsAsync`",
                "pr": 432
            }
        ],
        "timestamp": 1520089200
    },
    {
        "version": "0.5.0",
        "changes": [
            {
                "note": "Add EmptyWalletSubprovider and FakeGasEstimateSubprovider",
                "pr": 392
            }
        ],
        "timestamp": 1518706800
    },
    {
        "version": "0.4.1",
        "changes": [
            {
                "note": "Fix publishing issue where .npmignore was not properly excluding undesired content",
                "pr": 389
            }
        ],
        "timestamp": 1518102000
    },
    {
        "version": "0.4.0",
        "changes": [
            {
                "note": "Added NonceTrackerSubprovider",
                "pr": 355
            },
            {
                "note":
                    "InjectedWeb3Subprovider accepts a Provider in the constructor, previously it was a Web3 object",
                "pr": 363
            }
        ],
        "timestamp": 1517929200
    },
    {
        "version": "0.3.6",
        "changes": [
            {
                "note": "Return a transaction hash from `_sendTransactionAsync`",
                "pr": 303
            }
        ],
        "timestamp": 1517065200
    },
    {
        "version": "0.3.0",
        "changes": [
            {
                "note": "Allow LedgerSubprovider to handle `eth_sign` in addition to `personal_sign` RPC requests"
            }
        ],
        "timestamp": 1514386800
    },
    {
        "version": "0.2.0",
        "changes": [
            {
                "note": "Improve the performance of address fetching",
                "pr": 271
            }
        ],
        "timestamp": 1513695600
    }
]<|MERGE_RESOLUTION|>--- conflicted
+++ resolved
@@ -1,19 +1,15 @@
 [
     {
-<<<<<<< HEAD
         "version": "0.9.0",
         "changes": [
             {
                 "note":
                     "Refactor RedundantRPCSubprovider into RedundantSubprovider where it now accepts an array of subproviders rather then an array of RPC endpoints",
                 "pr": 500
-=======
-        "version": "0.8.5",
-        "changes": [
+            },
             {
                 "note": "Add private key subprovider and refactor shared functionality into a base wallet subprovider",
                 "pr": 506
->>>>>>> 073bf738
             }
         ]
     },

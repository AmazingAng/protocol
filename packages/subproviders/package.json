--- conflicted
+++ resolved
@@ -53,16 +53,10 @@
         "web3-provider-engine": "^13.0.1"
     },
     "devDependencies": {
-<<<<<<< HEAD
-        "@0xproject/monorepo-scripts": "^0.1.16",
-        "@0xproject/tslint-config": "^0.4.14",
-        "@0xproject/utils": "^0.5.0",
-        "@types/bip39": "^2.4.0",
-=======
         "@0xproject/monorepo-scripts": "^0.1.17",
         "@0xproject/tslint-config": "^0.4.15",
         "@0xproject/utils": "^0.5.1",
->>>>>>> 5eb90697
+        "@types/bip39": "^2.4.0",
         "@types/lodash": "4.14.104",
         "@types/mocha": "^2.2.42",
         "@types/node": "^8.0.53",

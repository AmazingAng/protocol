--- conflicted
+++ resolved
@@ -1,18 +1,11 @@
 # CHANGELOG
 
-<<<<<<< HEAD
 ## v0.4.1 - _Febuary 2, 2018_
 
     * Added NonceTrackerSubprovider (#355)
-
-## v0.4.0 - _January 28, 2018_
-=======
-## v0.4.0 - _Feburary 02, 2018_
-
-    * InjectedWeb3Subprovider accepts a Provider in the constructor, previously it was a Web3 object.
+    * InjectedWeb3Subprovider accepts a Provider in the constructor, previously it was a Web3 object (#363)
 
 ## v0.3.5 - _January 28, 2018_
->>>>>>> cf171d28
 
     * Return a transaction hash from `_sendTransactionAsync` (#303)
 

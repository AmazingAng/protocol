import { constants as sharedConstants } from '@0xproject/react-shared';
import * as _ from 'lodash';
import * as React from 'react';
import { RouteComponentProps, withRouter } from 'react-router';

import { BigNumber } from '@0xproject/utils';
import { Blockchain } from 'ts/blockchain';
import { AddEthOnboardingStep } from 'ts/components/onboarding/add_eth_onboarding_step';
import { CongratsOnboardingStep } from 'ts/components/onboarding/congrats_onboarding_step';
import { InstallWalletOnboardingStep } from 'ts/components/onboarding/install_wallet_onboarding_step';
import { IntroOnboardingStep } from 'ts/components/onboarding/intro_onboarding_step';
import { OnboardingFlow, Step } from 'ts/components/onboarding/onboarding_flow';
import { SetAllowancesOnboardingStep } from 'ts/components/onboarding/set_allowances_onboarding_step';
import { UnlockWalletOnboardingStep } from 'ts/components/onboarding/unlock_wallet_onboarding_step';
import {
    WrapEthOnboardingStep1,
    WrapEthOnboardingStep2,
    WrapEthOnboardingStep3,
} from 'ts/components/onboarding/wrap_eth_onboarding_step';
import { AllowanceToggle } from 'ts/containers/inputs/allowance_toggle';
import { ProviderType, ScreenWidths, Token, TokenByAddress, TokenStateByAddress } from 'ts/types';
import { analytics } from 'ts/utils/analytics';
import { utils } from 'ts/utils/utils';

export interface PortalOnboardingFlowProps extends RouteComponentProps<any> {
    networkId: number;
    blockchain: Blockchain;
    stepIndex: number;
    isRunning: boolean;
    userAddress: string;
    hasBeenClosed: boolean;
    providerType: ProviderType;
    injectedProviderName: string;
    blockchainIsLoaded: boolean;
    userEtherBalanceInWei?: BigNumber;
    tokenByAddress: TokenByAddress;
    trackedTokenStateByAddress: TokenStateByAddress;
    updateIsRunning: (isRunning: boolean) => void;
    updateOnboardingStep: (stepIndex: number) => void;
    refetchTokenStateAsync: (tokenAddress: string) => Promise<void>;
    screenWidth: ScreenWidths;
}

class PlainPortalOnboardingFlow extends React.Component<PortalOnboardingFlowProps> {
    private _unlisten: () => void;
    public componentDidMount(): void {
        this._adjustStepIfShould();
        // Wait until the step is adjusted to decide whether we should show onboarding.
        setTimeout(this._autoStartOnboardingIfShould.bind(this), 250);
        // If there is a route change, just close onboarding.
        this._unlisten = this.props.history.listen(() => this.props.updateIsRunning(false));
    }
    public componentWillUnmount(): void {
        this._unlisten();
    }
<<<<<<< HEAD
    public componentDidUpdate(): void {
        this._adjustStepIfShould();
=======
    public componentDidUpdate(prevProps: PortalOnboardingFlowProps): void {
        this._overrideOnboardingStateIfShould();
        if (!prevProps.isRunning && this.props.isRunning) {
            // On mobile, make sure the wallet is completely visible.
            if (this.props.screenWidth === ScreenWidths.Sm) {
                document.querySelector('.wallet').scrollIntoView();
            }
        }
>>>>>>> cc12bc92
    }
    public render(): React.ReactNode {
        return (
            <OnboardingFlow
                steps={this._getSteps()}
                stepIndex={this.props.stepIndex}
                isRunning={this.props.isRunning}
                onClose={this._closeOnboarding.bind(this)}
                updateOnboardingStep={this._updateOnboardingStep.bind(this)}
                disableOverlay={this.props.screenWidth === ScreenWidths.Sm}
                isMobile={this.props.screenWidth === ScreenWidths.Sm}
            />
        );
    }
    private _getSteps(): Step[] {
        const steps: Step[] = [
            {
                target: '.wallet',
                title: '0x Ecosystem Setup',
                content: <InstallWalletOnboardingStep />,
                placement: 'right',
                shouldHideBackButton: true,
                shouldHideNextButton: true,
            },
            {
                target: '.wallet',
                title: '0x Ecosystem Setup',
                content: <UnlockWalletOnboardingStep />,
                placement: 'right',
                shouldHideBackButton: true,
                shouldHideNextButton: true,
            },
            {
                target: '.wallet',
                title: '0x Ecosystem Account Setup',
                content: <IntroOnboardingStep />,
                placement: 'right',
                shouldHideBackButton: true,
                continueButtonDisplay: 'enabled',
            },
            {
                target: '.wallet',
                title: 'Step 1: Add ETH',
                content: (
                    <AddEthOnboardingStep userEthBalanceInWei={this.props.userEtherBalanceInWei || new BigNumber(0)} />
                ),
                placement: 'right',
                continueButtonDisplay: this._userHasVisibleEth() ? 'enabled' : 'disabled',
            },
            {
                target: '.wallet',
                title: 'Step 2: Wrap ETH',
                content: <WrapEthOnboardingStep1 />,
                placement: 'right',
                continueButtonDisplay: 'enabled',
            },
            {
                target: '.wallet',
                title: 'Step 2: Wrap ETH',
                content: <WrapEthOnboardingStep2 />,
                placement: 'right',
                continueButtonDisplay: this._userHasVisibleWeth() ? 'enabled' : 'disabled',
            },
            {
                target: '.wallet',
                title: 'Step 2: Wrap ETH',
                content: (
                    <WrapEthOnboardingStep3
                        formattedWethBalanceIfExists={
                            this._userHasVisibleWeth() ? this._getFormattedWethBalance() : undefined
                        }
                    />
                ),
                placement: 'right',
                continueButtonDisplay: this._userHasVisibleWeth() ? 'enabled' : 'disabled',
            },
            {
                target: '.wallet',
                title: 'Step 3: Unlock Tokens',
                content: (
                    <SetAllowancesOnboardingStep
                        zrxAllowanceToggle={this._renderZrxAllowanceToggle()}
                        ethAllowanceToggle={this._renderEthAllowanceToggle()}
                        doesUserHaveAllowancesForWethAndZrx={this._doesUserHaveAllowancesForWethAndZrx()}
                    />
                ),
                placement: 'right',
                continueButtonDisplay: this._doesUserHaveAllowancesForWethAndZrx() ? 'enabled' : 'disabled',
            },
            {
                target: '.wallet',
                title: '🎉  The Ecosystem Awaits',
                content: <CongratsOnboardingStep />,
                placement: 'right',
                continueButtonDisplay: 'enabled',
                shouldHideNextButton: true,
                continueButtonText: 'Enter the 0x Ecosystem',
                onContinueButtonClick: this._handleFinalStepContinueClick.bind(this),
            },
        ];
        return steps;
    }
    private _isAddressAvailable(): boolean {
        return !_.isEmpty(this.props.userAddress);
    }
    private _userHasVisibleEth(): boolean {
        return this.props.userEtherBalanceInWei > new BigNumber(0);
    }
    private _getWethBalance(): BigNumber {
        const ethToken = utils.getEthToken(this.props.tokenByAddress);
        if (!ethToken) {
            return new BigNumber(0);
        }
        const ethTokenState = this.props.trackedTokenStateByAddress[ethToken.address];
        return ethTokenState.balance;
    }
    private _getFormattedWethBalance(): string {
        const ethToken = utils.getEthToken(this.props.tokenByAddress);
        const ethTokenState = this.props.trackedTokenStateByAddress[ethToken.address];
        return utils.getFormattedAmountFromToken(ethToken, ethTokenState);
    }
    private _userHasVisibleWeth(): boolean {
        return this._getWethBalance() > new BigNumber(0);
    }
    private _doesUserHaveAllowancesForWethAndZrx(): boolean {
        const ethToken = utils.getEthToken(this.props.tokenByAddress);
        const zrxToken = utils.getZrxToken(this.props.tokenByAddress);
        if (ethToken && zrxToken) {
            const ethTokenState = this.props.trackedTokenStateByAddress[ethToken.address];
            const zrxTokenState = this.props.trackedTokenStateByAddress[zrxToken.address];
            if (ethTokenState && zrxTokenState) {
                return ethTokenState.allowance.gt(0) && zrxTokenState.allowance.gt(0);
            }
        }
        return false;
    }
    private _adjustStepIfShould(): void {
        const stepIndex = this.props.stepIndex;
        if (this._isAddressAvailable()) {
            if (stepIndex < 2) {
                this.props.updateOnboardingStep(2);
            }
            return;
        }
        const isExternallyInjected = utils.isExternallyInjected(
            this.props.providerType,
            this.props.injectedProviderName,
        );
        if (isExternallyInjected) {
            if (stepIndex !== 1) {
                this.props.updateOnboardingStep(1);
            }
            return;
        }
        if (stepIndex !== 0) {
            this.props.updateOnboardingStep(0);
        }
    }
    private _autoStartOnboardingIfShould(): void {
        if (
            (this.props.stepIndex === 0 && !this.props.isRunning) ||
            (!this.props.isRunning && !this.props.hasBeenClosed && this.props.blockchainIsLoaded)
        ) {
            const networkName = sharedConstants.NETWORK_NAME_BY_ID[this.props.networkId];
            analytics.logEvent('Portal', 'Onboarding Started - Automatic', networkName, this.props.stepIndex);
            this.props.updateIsRunning(true);
            // On mobile, make sure the wallet is completely visible.
            if (utils.isMobile(this.props.screenWidth)) {
                document.querySelector('.wallet').scrollIntoView();
            }
        }
    }
    private _updateOnboardingStep(stepIndex: number): void {
        const networkName = sharedConstants.NETWORK_NAME_BY_ID[this.props.networkId];
        this.props.updateOnboardingStep(stepIndex);
        analytics.logEvent('Portal', 'Update Onboarding Step', networkName, stepIndex);
    }
    private _closeOnboarding(): void {
        const networkName = sharedConstants.NETWORK_NAME_BY_ID[this.props.networkId];
        this.props.updateIsRunning(false);
        analytics.logEvent('Portal', 'Onboarding Closed', networkName, this.props.stepIndex);
    }
    private _renderZrxAllowanceToggle(): React.ReactNode {
        const zrxToken = utils.getZrxToken(this.props.tokenByAddress);
        return this._renderAllowanceToggle(zrxToken);
    }
    private _renderEthAllowanceToggle(): React.ReactNode {
        const ethToken = utils.getEthToken(this.props.tokenByAddress);
        return this._renderAllowanceToggle(ethToken);
    }
    private _renderAllowanceToggle(token: Token): React.ReactNode {
        if (!token) {
            return null;
        }
        const tokenStateIfExists = this.props.trackedTokenStateByAddress[token.address];
        if (_.isUndefined(tokenStateIfExists)) {
            return null;
        }
        return (
            <AllowanceToggle
                token={token}
                tokenState={tokenStateIfExists}
                isDisabled={!tokenStateIfExists.isLoaded}
                blockchain={this.props.blockchain}
                // tslint:disable-next-line:jsx-no-lambda
                refetchTokenStateAsync={async () => this.props.refetchTokenStateAsync(token.address)}
            />
        );
    }
    private _handleFinalStepContinueClick(): void {
        if (utils.isMobile(this.props.screenWidth)) {
            window.scrollTo(0, 0);
            this.props.history.push('/portal');
        }
        this._closeOnboarding();
    }
}

export const PortalOnboardingFlow = withRouter(PlainPortalOnboardingFlow);<|MERGE_RESOLUTION|>--- conflicted
+++ resolved
@@ -53,19 +53,14 @@
     public componentWillUnmount(): void {
         this._unlisten();
     }
-<<<<<<< HEAD
-    public componentDidUpdate(): void {
+    public componentDidUpdate(prevProps: PortalOnboardingFlowProps): void {
         this._adjustStepIfShould();
-=======
-    public componentDidUpdate(prevProps: PortalOnboardingFlowProps): void {
-        this._overrideOnboardingStateIfShould();
         if (!prevProps.isRunning && this.props.isRunning) {
             // On mobile, make sure the wallet is completely visible.
             if (this.props.screenWidth === ScreenWidths.Sm) {
                 document.querySelector('.wallet').scrollIntoView();
             }
         }
->>>>>>> cc12bc92
     }
     public render(): React.ReactNode {
         return (

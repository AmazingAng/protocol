[
    {
<<<<<<< HEAD
        "version": "5.0.0",
        "changes": [
            {
                "note": "Return quoteReport from SwapQuoter functions",
                "pr": 2627
=======
        "version": "4.6.1",
        "changes": [
            {
                "note": "Allow an empty override for sampler overrides",
                "pr": 2637
            },
            {
                "note": "Potentially heavy CPU functions inside the optimizer now yield to the event loop. As such they are now async.",
                "pr": 2637
>>>>>>> aae93bb6
            }
        ]
    },
    {
        "version": "4.6.0",
        "changes": [
            {
                "note": "Use internal Eth Gas Station proxy",
                "pr": 2614
            },
            {
                "note": "Renamed RFQT request parameters",
                "pr": 2582
            },
            {
                "note": "Fix worst case asset amount calculations.",
                "pr": 2615
            },
            {
                "note": "Specify EthGasStation url as an optional parameter",
                "pr": 2617
            },
            {
                "note": "Singleton Gas Price Oracle",
                "pr": 2619
            },
            {
                "note": "\"Fix\" forwarder buys of low decimal tokens.",
                "pr": 2618
            },
            {
                "note": "Add Balancer support",
                "pr": 2613
            },
            {
                "note": "Consolidate UniswapV2 sources, Curve sources in `ERC20BridgeSource` enum",
                "pr": 2613
            },
            {
                "note": "Change gas/fee schedule values from constants to functions returning numbers",
                "pr": 2613
            },
            {
                "note": "Specify overrides to the ERC20Sampler contract, by default the latest bytecode is the override",
                "pr": 2629
            }
        ],
        "timestamp": 1594788383
    },
    {
        "version": "4.5.0",
        "changes": [
            {
                "note": "Add support for private liquidity providers",
                "pr": 2505
            },
            {
                "note": "Big refactor of market operation utils",
                "pr": 2513
            },
            {
                "note": "Remove `dustFractionThreshold`, `noConflicts` options.",
                "pr": 2513
            },
            {
                "note": "Revamp fill optimization algorithm",
                "pr": 2513
            },
            {
                "note": "Add fallback orders to quotes via `allowFallback` option.",
                "pr": 2513
            },
            {
                "note": "Add `maxFallbackSlippage` option.",
                "pr": 2513
            },
            {
                "note": "Fix fee schedule not being scaled by gas price.",
                "pr": 2522
            },
            {
                "note": "Fix quote optimizer bug not properly accounting for fees.",
                "pr": 2526
            },
            {
                "note": "Fix `getBatchMarketBuyOrdersAsync` throwing NO_OPTIMAL_PATH",
                "pr": 2533
            },
            {
                "note": "Add DFB support + refactor swap quote calculator utils",
                "pr": 2536
            },
            {
                "note": "Add support for RFQ-T, querying maker-hosted endpoints for quotes to be submitted by the taker",
                "pr": 2541
            },
            {
                "note": "Add support for indicative (non-committal) quotes via RFQ-T",
                "pr": 2555
            },
            {
                "note": "Collapse `LiquidityProvider` into `DexForwarderBridge`",
                "pr": 2560
            },
            {
                "note": "Added Curve `sUSD`",
                "pr": 2563
            },
            {
                "note": "Fix sporadically failing quote simulation tests",
                "pr": 2564
            },
            {
                "note": "Apply Native order penalty inline with the target amount",
                "pr": 2565
            },
            {
                "note": "Remove Kyber exclusion when Uniswap/Eth2Dai is present",
                "pr": 2575
            },
            {
                "note": "Expose fills object in asset-swapper quote orders",
                "pr": 2583
            },
            {
                "note": "Increase timeout for tests",
                "pr": 2587
            },
            {
                "note": "Add support for Uniswap V2",
                "pr": 2599
            },
            {
                "note": "Add support for MultiBridge",
                "pr": 2593
            },
            {
                "note": "Fix Uniswap V2 path ordering",
                "pr": 2601
            },
            {
                "note": "Add exchange proxy support",
                "pr": 2591
            }
        ],
        "timestamp": 1592969527
    },
    {
        "version": "4.4.0",
        "changes": [
            {
                "note": "Add support for ERC721 assets",
                "pr": 2491
            },
            {
                "note": "Add destroy for gas heartbeat",
                "pr": 2492
            },
            {
                "note": "Added `BUSD` Curve",
                "pr": 2506
            },
            {
                "note": "Updated `Compound` Curve address",
                "pr": 2506
            }
        ],
        "timestamp": 1583220306
    },
    {
        "version": "4.3.2",
        "changes": [
            {
                "note": "Fix order native pruning by fill amount",
                "pr": 2500
            }
        ],
        "timestamp": 1582837861
    },
    {
        "timestamp": 1582677073,
        "version": "4.3.1",
        "changes": [
            {
                "note": "Dependencies updated"
            }
        ]
    },
    {
        "version": "4.3.0",
        "changes": [
            {
                "note": "Add `fees` to `GetMarketOrdersOpts`",
                "pr": 2481
            },
            {
                "note": "Incorporate fees into fill optimization",
                "pr": 2481
            }
        ],
        "timestamp": 1582623685
    },
    {
        "version": "4.2.0",
        "changes": [
            {
                "note": "Use `batchCall()` version of the `ERC20BridgeSampler` contract",
                "pr": 2477
            },
            {
                "note": "Support for sampling Curve contracts",
                "pr": 2483
            }
        ],
        "timestamp": 1581748629
    },
    {
        "timestamp": 1581204851,
        "version": "4.1.2",
        "changes": [
            {
                "note": "Dependencies updated"
            }
        ]
    },
    {
        "version": "4.1.1",
        "changes": [
            {
                "note": "Fix bug with liquidity source breakdown",
                "pr": 2472
            },
            {
                "note": "Prune orders before creating a dummy order for the Sampler",
                "pr": 2470
            },
            {
                "note": "Bump sampler gas limit to 60e6",
                "pr": 2471
            }
        ],
        "timestamp": 1580988106
    },
    {
        "version": "4.1.0",
        "changes": [
            {
                "note": "Allow contract addresses to be passed as optional constructor ags instead of hardcoding",
                "pr": 2461
            },
            {
                "note": "Add swap quote liquidity source breakdown",
                "pr": 2465
            }
        ],
        "timestamp": 1580811564
    },
    {
        "version": "4.0.1",
        "changes": [
            {
                "note": "Fix underestimated protocol fee in worst case quote.",
                "pr": 2452
            }
        ],
        "timestamp": 1579744659
    },
    {
        "version": "4.0.0",
        "changes": [
            {
                "note": "Upgrade to new `Forwarder` contract with flat affiliate fees.",
                "pr": 2432
            },
            {
                "note": "Remove `getSmartContractParamsOrThrow()` from `SwapQuoteConsumer`s.",
                "pr": 2432
            },
            {
                "note": "Added `getBatchMarketBuySwapQuoteForAssetDataAsync` on `SwapQuoter`",
                "pr": 2427
            },
            {
                "note": "Add exponential sampling distribution and `sampleDistributionBase` option to `SwapQuoter`",
                "pr": 2427
            },
            {
                "note": "Compute more accurate best quote price",
                "pr": 2427
            },
            {
                "note": "Change Exchange sell function from `marketSellOrdersNoThrow` to `marketSellOrdersFillOrKill`",
                "pr": 2450
            }
        ],
        "timestamp": 1579682890
    },
    {
        "version": "3.0.3",
        "changes": [
            {
                "note": "Ignore zero sample results from the sampler contract.",
                "pr": 2406
            },
            {
                "note": "Increase default `runLimit` from `1024` to `4096`.",
                "pr": 2406
            },
            {
                "note": "Increase default `numSamples` from `8` to `10`",
                "pr": 2406
            },
            {
                "note": "Fix ordering of optimized orders.",
                "pr": 2406
            },
            {
                "note": "Fix best and worst quotes being reversed sometimes.",
                "pr": 2406
            },
            {
                "note": "Fix rounding of quoted asset amounts.",
                "pr": 2406
            },
            {
                "note": "Undo bridge slippage in best case quote calculation.",
                "pr": 2406
            },
            {
                "note": "Compare equivalent asset data when validating quotes and checking fee asset data.",
                "pr": 2421
            }
        ],
        "timestamp": 1578272714
    },
    {
        "version": "3.0.2",
        "changes": [
            {
                "note": "Fix gasPrice from `ethgasstation` to be in WEI instead of GWEI",
                "pr": 2393
            },
            {
                "note": "Add aggregator utils",
                "pr": 2353
            }
        ],
        "timestamp": 1576540892
    },
    {
        "timestamp": 1575931811,
        "version": "3.0.1",
        "changes": [
            {
                "note": "Dependencies updated"
            }
        ]
    },
    {
        "version": "3.0.0",
        "changes": [
            {
                "note": "Refactor of logic for marketBuy/marketSell order pruning and selecting, introduced protocol fees, and refactored types used by the package",
                "pr": 2272
            },
            {
                "note": "Incorporate paying protocol fees.",
                "pr": 2350
            },
            {
                "note": "Update BigNumber version to ~9.0.0",
                "pr": 2342
            },
            {
                "note": "All references to network ID have been removed, and references to chain ID have been introduced instead",
                "pr": 2313
            }
        ],
        "timestamp": 1575296764
    },
    {
        "version": "2.1.0-beta.4",
        "changes": [
            {
                "note": "Dependencies updated"
            }
        ],
        "timestamp": 1575290197
    },
    {
        "version": "2.1.0-beta.3",
        "changes": [
            {
                "note": "Refactor of logic for marketBuy/marketSell order pruning and selecting, introduced protocol fees, and refactored types used by the package",
                "pr": 2272
            },
            {
                "note": "Incorporate paying protocol fees.",
                "pr": 2350
            }
        ],
        "timestamp": 1574238768
    },
    {
        "version": "2.1.0-beta.2",
        "changes": [
            {
                "note": "Update BigNumber version to ~9.0.0",
                "pr": 2342
            }
        ],
        "timestamp": 1573159180
    },
    {
        "version": "2.1.0-beta.1",
        "changes": [
            {
                "note": "All references to network ID have been removed, and references to chain ID have been introduced instead",
                "pr": 2313
            }
        ],
        "timestamp": 1573159180
    },
    {
        "version": "2.1.0-beta.0",
        "changes": [
            {
                "note": "Dependencies updated"
            }
        ],
        "timestamp": 1570135330
    },
    {
        "version": "2.0.0",
        "changes": [
            {
                "note": "AssetSwapper to use `@0x/orderbook` to fetch and subscribe to order updates",
                "pr": 2056
            }
        ],
        "timestamp": 1568744790
    },
    {
        "timestamp": 1567521715,
        "version": "1.0.3",
        "changes": [
            {
                "note": "Dependencies updated"
            }
        ]
    },
    {
        "timestamp": 1566446343,
        "version": "1.0.2",
        "changes": [
            {
                "note": "Dependencies updated"
            }
        ]
    },
    {
        "timestamp": 1565296576,
        "version": "1.0.1",
        "changes": [
            {
                "note": "Dependencies updated"
            }
        ]
    },
    {
        "version": "1.0.0",
        "changes": [
            {
                "note": "Added optimization utils to consumer output",
                "pr": 1988
            },
            {
                "note": "Expanded test coverage",
                "pr": 1980
            }
        ],
        "timestamp": 1564604963
    },
    {
        "timestamp": 1563957393,
        "version": "0.0.5",
        "changes": [
            {
                "note": "Dependencies updated"
            }
        ]
    },
    {
        "timestamp": 1563193019,
        "version": "0.0.4",
        "changes": [
            {
                "note": "Switched MarketOperation type to enum and expanded default constants configuration",
                "pr": 1959
            },
            {
                "note": "Added additional options to control asset-swapper behavior and optimized consumer output",
                "pr": 1966
            }
        ]
    },
    {
        "timestamp": 1563047529,
        "version": "0.0.3",
        "changes": [
            {
                "note": "Dependencies updated"
            }
        ]
    },
    {
        "timestamp": 1563006338,
        "version": "0.0.2",
        "changes": [
            {
                "note": "Dependencies updated"
            }
        ]
    },
    {
        "version": "0.0.1",
        "changes": [
            {
                "note": "Refactored asset-buyer into asset-swapper to support ERC<>ERC marketSell and marketBuy operations",
                "pr": 1845
            }
        ]
    }
]<|MERGE_RESOLUTION|>--- conflicted
+++ resolved
@@ -1,12 +1,14 @@
 [
     {
-<<<<<<< HEAD
         "version": "5.0.0",
         "changes": [
             {
                 "note": "Return quoteReport from SwapQuoter functions",
                 "pr": 2627
-=======
+            }
+        ]
+    },
+    {
         "version": "4.6.1",
         "changes": [
             {
@@ -16,7 +18,6 @@
             {
                 "note": "Potentially heavy CPU functions inside the optimizer now yield to the event loop. As such they are now async.",
                 "pr": 2637
->>>>>>> aae93bb6
             }
         ]
     },

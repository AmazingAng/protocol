import {
    FillQuoteTransformerLimitOrderInfo,
    FillQuoteTransformerOrderType,
    FillQuoteTransformerRfqOrderInfo,
} from '@0x/protocol-utils';
import { MarketOperation } from '@0x/types';
import { BigNumber } from '@0x/utils';

import { NativeOrderWithFillableAmounts, RfqFirmQuoteValidator, RfqRequestOpts } from '../../types';
import { QuoteRequestor, V4RFQIndicativeQuoteMM } from '../../utils/quote_requestor';
import { IRfqClient } from '../irfq_client';
import { ExtendedQuoteReportSources, PriceComparisonsReport, QuoteReport } from '../quote_report_generator';

import { SourceFilters } from './source_filters';

/**
 * Order domain keys: chainId and exchange
 */
export interface OrderDomain {
    chainId: number;
    exchangeAddress: string;
}

/**
 * Common exception messages thrown by aggregation logic.
 */
export enum AggregationError {
    NoOptimalPath = 'NO_OPTIMAL_PATH',
    EmptyOrders = 'EMPTY_ORDERS',
    NotERC20AssetData = 'NOT_ERC20ASSET_DATA',
    NoBridgeForSource = 'NO_BRIDGE_FOR_SOURCE',
}

/**
 * DEX sources to aggregate.
 */
export enum ERC20BridgeSource {
    Native = 'Native',
    Uniswap = 'Uniswap',
    UniswapV2 = 'Uniswap_V2',
    Curve = 'Curve',
    LiquidityProvider = 'LiquidityProvider',
    MultiBridge = 'MultiBridge',
    Balancer = 'Balancer',
    BalancerV2 = 'Balancer_V2',
    Cream = 'CREAM',
    Bancor = 'Bancor',
    MakerPsm = 'MakerPsm',
    MStable = 'mStable',
    Mooniswap = 'Mooniswap',
    MultiHop = 'MultiHop',
    Shell = 'Shell',
    SushiSwap = 'SushiSwap',
    Dodo = 'DODO',
    DodoV2 = 'DODO_V2',
    CryptoCom = 'CryptoCom',
    KyberDmm = 'KyberDMM',
    Smoothy = 'Smoothy',
    Component = 'Component',
    Saddle = 'Saddle',
    XSigma = 'xSigma',
    UniswapV3 = 'Uniswap_V3',
    CurveV2 = 'Curve_V2',
    Lido = 'Lido',
    ShibaSwap = 'ShibaSwap',
    AaveV2 = 'Aave_V2',
    Compound = 'Compound',
    Synapse = 'Synapse',
<<<<<<< HEAD
    RadioShack = 'RadioShack',
=======
    BancorV3 = 'BancorV3',
>>>>>>> b10cfc50
    // BSC only
    PancakeSwap = 'PancakeSwap',
    PancakeSwapV2 = 'PancakeSwap_V2',
    BiSwap = 'BiSwap',
    BakerySwap = 'BakerySwap',
    Nerve = 'Nerve',
    Belt = 'Belt',
    Ellipsis = 'Ellipsis',
    ApeSwap = 'ApeSwap',
    CafeSwap = 'CafeSwap',
    CheeseSwap = 'CheeseSwap',
    JulSwap = 'JulSwap',
    ACryptos = 'ACryptoS',
    // Polygon only
    QuickSwap = 'QuickSwap',
    ComethSwap = 'ComethSwap',
    Dfyn = 'Dfyn',
    WaultSwap = 'WaultSwap',
    Polydex = 'Polydex',
    FirebirdOneSwap = 'FirebirdOneSwap',
    JetSwap = 'JetSwap',
    IronSwap = 'IronSwap',
    MeshSwap = 'MeshSwap',
    // Avalanche
    Pangolin = 'Pangolin',
    TraderJoe = 'TraderJoe',
    Platypus = 'Platypus',
    // tslint:disable: enum-naming
    GMX = 'GMX',
    // Celo only
    UbeSwap = 'UbeSwap',
    MobiusMoney = 'MobiusMoney',
    // Fantom
    SpiritSwap = 'SpiritSwap',
    SpookySwap = 'SpookySwap',
    Beethovenx = 'Beethovenx',
    MorpheusSwap = 'MorpheusSwap',
    Yoshi = 'Yoshi',
    Geist = 'Geist',
}
export type SourcesWithPoolsCache =
    | ERC20BridgeSource.Balancer
    | ERC20BridgeSource.BalancerV2
    | ERC20BridgeSource.Beethovenx
    | ERC20BridgeSource.Cream;

// tslint:disable: enum-naming
/**
 * Curve contract function selectors.
 */
export enum CurveFunctionSelectors {
    None = '0x00000000',
    exchange = '0x3df02124',
    exchange_underlying = '0xa6417ed6', // exchange_underlying(int128 i, int128 j, uint256 dx, uint256 min_dy)
    get_dy_underlying = '0x07211ef7',
    get_dx_underlying = '0x0e71d1b9',
    get_dy = '0x5e0d443f', // get_dy(int128,int128,uint256)
    get_dx = '0x67df02ca',
    get_dy_uint256 = '0x556d6e9f', // get_dy(uint256,uint256,uint256)
    exchange_underlying_uint256 = '0x65b2489b', // exchange_underlying(uint256,uint256,uint256,uint256)
    // Curve V2
    exchange_v2 = '0x5b41b908',
    exchange_underlying_v2 = '0x65b2489b',
    get_dy_v2 = '0x556d6e9f',
    get_dy_underlying_v2 = '0x85f11d1e',
    // Smoothy
    swap_uint256 = '0x5673b02d', // swap(uint256,uint256,uint256,uint256)
    get_swap_amount = '0x45cf2ef6', // getSwapAmount(uint256,uint256,uint256)
    // Nerve BSC, Saddle Mainnet, Synapse
    swap = '0x91695586', // swap(uint8,uint8,uint256,uint256,uint256)
    calculateSwap = '0xa95b089f', // calculateSwap(uint8,uint8,uint256)
}
// tslint:enable: enum-naming

/**
 * Configuration info on a Curve pool.
 */
export interface CurveInfo {
    exchangeFunctionSelector: CurveFunctionSelectors;
    sellQuoteFunctionSelector: CurveFunctionSelectors;
    buyQuoteFunctionSelector: CurveFunctionSelectors;
    poolAddress: string;
    tokens: string[];
    metaTokens: string[] | undefined;
    gasSchedule: number;
}

/**
 * Configuration for a specific PSM vault
 */
export interface PsmInfo {
    psmAddress: string;
    ilkIdentifier: string;
    gemTokenAddress: string;
}

/**
 * Configuration for a Lido deployment
 */
export interface LidoInfo {
    stEthToken: string;
    wethToken: string;
    wstEthToken: string;
}

/**
 * Configuration info for a Balancer V2 pool.
 */
export interface BalancerV2PoolInfo {
    poolId: string;
    vault: string;
}

export interface AaveV2Info {
    lendingPool: string;
    aToken: string;
    underlyingToken: string;
}

export interface GeistInfo {
    lendingPool: string;
    gToken: string;
    underlyingToken: string;
}

// Internal `fillData` field for `Fill` objects.
export interface FillData {}

// `FillData` for native fills. Represents a single native order
export type NativeRfqOrderFillData = FillQuoteTransformerRfqOrderInfo;
export type NativeLimitOrderFillData = FillQuoteTransformerLimitOrderInfo;
export type NativeFillData = NativeRfqOrderFillData | NativeLimitOrderFillData;

// Represents an individual DEX sample from the sampler contract
export interface DexSample<TFillData extends FillData = FillData> {
    source: ERC20BridgeSource;
    fillData: TFillData;
    input: BigNumber;
    output: BigNumber;
}
export interface CurveFillData extends FillData {
    fromTokenIdx: number;
    toTokenIdx: number;
    pool: CurveInfo;
}

export interface BalancerBatchSwapStep {
    poolId: string;
    assetInIndex: number;
    assetOutIndex: number;
    amount: BigNumber;
    userData: string;
}

export interface BalancerSwaps {
    swapInfoExactIn: BalancerSwapInfo[];
    swapInfoExactOut: BalancerSwapInfo[];
}
export interface BalancerSwapInfo {
    assets: string[];
    swapSteps: BalancerBatchSwapStep[];
}

export interface BalancerFillData extends FillData {
    poolAddress: string;
}

export interface BalancerV2FillData extends FillData {
    vault: string;
    poolId: string;
}

export interface BalancerV2BatchSwapFillData extends FillData {
    vault: string;
    swapSteps: BalancerBatchSwapStep[];
    assets: string[];
}

export interface UniswapV2FillData extends FillData {
    tokenAddressPath: string[];
    router: string;
}

export interface ShellFillData extends FillData {
    poolAddress: string;
}

export interface LiquidityProviderFillData extends FillData {
    poolAddress: string;
    gasCost: number;
}

export interface BancorFillData extends FillData {
    path: string[];
    networkAddress: string;
}

export interface BancorV3FillData extends FillData {
    path: string[];
    networkAddress: string;
}

export interface MooniswapFillData extends FillData {
    poolAddress: string;
}

export interface DODOFillData extends FillData {
    poolAddress: string;
    isSellBase: boolean;
    helperAddress: string;
}

export interface GenericRouterFillData extends FillData {
    router: string;
}

export interface MultiHopFillData extends FillData {
    firstHopSource: SourceQuoteOperation;
    secondHopSource: SourceQuoteOperation;
    intermediateToken: string;
}

export interface MakerPsmExtendedData {
    isSellOperation: boolean;
    takerToken: string;
}

export type MakerPsmFillData = FillData & MakerPsmExtendedData & PsmInfo;

export interface HopInfo {
    sourceIndex: BigNumber;
    returnData: string;
}

export interface UniswapV3PathAmount {
    uniswapPath: string;
    inputAmount: BigNumber;
    gasUsed: number;
}
export interface UniswapV3FillData extends FillData {
    tokenAddressPath: string[];
    router: string;
    pathAmounts: UniswapV3PathAmount[];
}

export interface KyberDmmFillData extends UniswapV2FillData {
    poolsPath: string[];
}

/**
 * Determines whether FillData is UniswapV3FillData or FinalUniswapV3FillData
 */
export function isFinalUniswapV3FillData(
    data: UniswapV3FillData | FinalUniswapV3FillData,
): data is FinalUniswapV3FillData {
    return !!(data as FinalUniswapV3FillData).uniswapPath;
}

export interface FinalUniswapV3FillData extends Omit<UniswapV3FillData, 'pathAmounts'> {
    // The uniswap-encoded path that can fll the maximum input amount.
    uniswapPath: string;
    gasUsed: number;
}

export interface LidoFillData extends FillData {
    stEthTokenAddress: string;
    wstEthTokenAddress: string;
    takerToken: string;
    makerToken: string;
}

export interface AaveV2FillData extends FillData {
    lendingPool: string;
    aToken: string;
    underlyingToken: string;
    takerToken: string;
}

export interface CompoundFillData extends FillData {
    cToken: string;
    takerToken: string;
    makerToken: string;
}

export interface GeistFillData extends FillData {
    lendingPool: string;
    gToken: string;
    underlyingToken: string;
    takerToken: string;
}

export interface PlatypusInfo {
    poolAddress: string;
    tokens: string[];
    gasSchedule: number;
}

export interface GMXFillData extends FillData {
    router: string;
    reader: string;
    vault: string;
    tokenAddressPath: string[];
}

export interface PlatypusFillData extends FillData {
    router: string;
    pool: string[];
    tokenAddressPath: string[];
}
/**
 * Represents a node on a fill path.
 */
export interface Fill<TFillData extends FillData = FillData> {
    // basic data for every fill
    source: ERC20BridgeSource;
    // TODO jacob people seem to agree  that orderType here is more readable
    type: FillQuoteTransformerOrderType; // should correspond with TFillData
    fillData: TFillData;
    // Unique ID of the original source path this fill belongs to.
    // This is generated when the path is generated and is useful to distinguish
    // paths that have the same `source` IDs but are distinct (e.g., Curves).
    sourcePathId: string;
    // See `SOURCE_FLAGS`.
    flags: bigint;
    // Input fill amount (taker asset amount in a sell, maker asset amount in a buy).
    input: BigNumber;
    // Output fill amount (maker asset amount in a sell, taker asset amount in a buy).
    output: BigNumber;
    // The output fill amount, adjusted by fees.
    adjustedOutput: BigNumber;
    // Fill that must precede this one. This enforces certain fills to be contiguous.
    parent?: Fill;
    // The index of the fill in the original path.
    index: number;
}

/**
 * Represents continguous fills on a path that have been merged together.
 */
export interface CollapsedFill<TFillData extends FillData = FillData> {
    source: ERC20BridgeSource;
    type: FillQuoteTransformerOrderType; // should correspond with TFillData
    fillData: TFillData;
    // Unique ID of the original source path this fill belongs to.
    // This is generated when the path is generated and is useful to distinguish
    // paths that have the same `source` IDs but are distinct (e.g., Curves).
    sourcePathId: string;
    /**
     * Total input amount (sum of `subFill`s)
     */
    input: BigNumber;
    /**
     * Total output amount (sum of `subFill`s)
     */
    output: BigNumber;
    /**
     * Quantities of all the fills that were collapsed.
     */
    subFills: Array<{
        input: BigNumber;
        output: BigNumber;
    }>;
}

/**
 * A `CollapsedFill` wrapping a native order.
 */
export interface NativeCollapsedFill extends CollapsedFill<NativeFillData> {}

export interface OptimizedMarketOrderBase<TFillData extends FillData = FillData> {
    source: ERC20BridgeSource;
    fillData: TFillData;
    type: FillQuoteTransformerOrderType; // should correspond with TFillData
    makerToken: string;
    takerToken: string;
    makerAmount: BigNumber; // The amount we wish to buy from this order, e.g inclusive of any previous partial fill
    takerAmount: BigNumber; // The amount we wish to fill this for, e.g inclusive of any previous partial fill
    fills: CollapsedFill[];
}

export interface OptimizedMarketBridgeOrder<TFillData extends FillData = FillData>
    extends OptimizedMarketOrderBase<TFillData> {
    type: FillQuoteTransformerOrderType.Bridge;
    fillData: TFillData;
    sourcePathId: string;
}

export interface OptimizedLimitOrder extends OptimizedMarketOrderBase<NativeLimitOrderFillData> {
    type: FillQuoteTransformerOrderType.Limit;
    fillData: NativeLimitOrderFillData;
}

export interface OptimizedRfqOrder extends OptimizedMarketOrderBase<NativeRfqOrderFillData> {
    type: FillQuoteTransformerOrderType.Rfq;
    fillData: NativeRfqOrderFillData;
}

/**
 * Optimized orders to fill.
 */
export type OptimizedMarketOrder =
    | OptimizedMarketBridgeOrder<FillData>
    | OptimizedMarketOrderBase<NativeLimitOrderFillData>
    | OptimizedMarketOrderBase<NativeRfqOrderFillData>;

export interface GetMarketOrdersRfqOpts extends RfqRequestOpts {
    rfqClient?: IRfqClient;
    quoteRequestor?: QuoteRequestor;
    firmQuoteValidator?: RfqFirmQuoteValidator;
}

export type FeeEstimate = (fillData: FillData) => number | BigNumber;
export type FeeSchedule = Partial<{ [key in ERC20BridgeSource]: FeeEstimate }>;
export type ExchangeProxyOverhead = (sourceFlags: bigint) => BigNumber;

/**
 * Options for `getMarketSellOrdersAsync()` and `getMarketBuyOrdersAsync()`.
 */
export interface GetMarketOrdersOpts {
    /**
     * Liquidity sources to exclude. Default is none.
     */
    excludedSources: ERC20BridgeSource[];
    /**
     * Liquidity sources to exclude when used to calculate the cost of the route.
     * Default is none.
     */
    excludedFeeSources: ERC20BridgeSource[];
    /**
     * Liquidity sources to include. Default is none, which allows all supported
     * sources that aren't excluded by `excludedSources`.
     */
    includedSources: ERC20BridgeSource[];
    /**
     * Complexity limit on the search algorithm, i.e., maximum number of
     * nodes to visit. Default is 1024.
     */
    runLimit: number;
    /**
     * When generating bridge orders, we use
     * sampled rate * (1 - bridgeSlippage)
     * as the rate for calculating maker/taker asset amounts.
     * This should be a small positive number (e.g., 0.0005) to make up for
     * small discrepancies between samples and truth.
     * Default is 0.0005 (5 basis points).
     */
    bridgeSlippage: number;
    /**
     * The maximum price slippage allowed in the fallback quote. If the slippage
     * between the optimal quote and the fallback quote is greater than this
     * percentage, no fallback quote will be provided.
     */
    maxFallbackSlippage: number;
    /**
     * Number of samples to take for each DEX quote.
     */
    numSamples: number;
    /**
     * The exponential sampling distribution base.
     * A value of 1 will result in evenly spaced samples.
     * > 1 will result in more samples at lower sizes.
     * < 1 will result in more samples at higher sizes.
     * Default: 1.25.
     */
    sampleDistributionBase: number;
    /**
     * Number of samples to use when creating fill curves with neon-router
     */
    neonRouterNumSamples: number;
    /**
     * Fees for each liquidity source, expressed in gas.
     */
    feeSchedule: FeeSchedule;
    /**
     * Estimated gas consumed by each liquidity source.
     */
    gasSchedule: FeeSchedule;
    exchangeProxyOverhead: ExchangeProxyOverhead;
    /**
     * Whether to pad the quote with a redundant fallback quote using different
     * sources. Defaults to `true`.
     */
    allowFallback: boolean;
    /**
     * Options for RFQT such as takerAddress, intent on filling
     */
    rfqt?: GetMarketOrdersRfqOpts;
    /**
     * Whether to generate a quote report
     */
    shouldGenerateQuoteReport: boolean;

    /**
     * Whether to include price comparison data in the quote
     */
    shouldIncludePriceComparisonsReport: boolean;
    /**
     * Token addresses with a list of adjacent intermediary tokens to consider
     * hopping to. E.g DAI->USDC via an adjacent token WETH
     */
    tokenAdjacencyGraph: TokenAdjacencyGraph;

    /**
     * Gas price to use for quote
     */
    gasPrice: BigNumber;

    /**
     * Sampler metrics for recording data on the sampler service and operations
     */
    samplerMetrics?: SamplerMetrics;
}

export interface SamplerMetrics {
    /**
     * Logs the gas information performed during a sampler call.
     *
     * @param data.gasBefore The gas remaining measured before any operations have been performed
     * @param data.gasAfter The gas remaining measured after all operations have been performed
     */
    logGasDetails(data: { gasBefore: BigNumber; gasAfter: BigNumber }): void;

    /**
     * Logs the block number
     *
     * @param blockNumber block number of the sampler call
     */
    logBlockNumber(blockNumber: BigNumber): void;

    /**
     * Logs the routing timings
     *
     * @param data.router The router type (neon-router or js)
     * @param data.type The type of timing being recorded (e.g total timing, all sources timing or vip timing)
     * @param data.timingMs The timing in milliseconds
     */
    logRouterDetails(data: { router: 'neon-router' | 'js'; type: 'all' | 'vip' | 'total'; timingMs: number }): void;
}

/**
 * A composable operation the be run in `DexOrderSampler.executeAsync()`.
 */
export interface BatchedOperation<TResult> {
    encodeCall(): string;
    handleCallResults(callResults: string): TResult;
    handleRevert(callResults: string): TResult;
}

export interface SourceQuoteOperation<TFillData extends FillData = FillData> extends BatchedOperation<BigNumber[]> {
    readonly source: ERC20BridgeSource;
    fillData: TFillData;
}

export interface OptimizerResult {
    optimizedOrders: OptimizedMarketOrder[];
    sourceFlags: bigint;
    liquidityDelivered: CollapsedFill[] | DexSample<MultiHopFillData>;
    marketSideLiquidity: MarketSideLiquidity;
    adjustedRate: BigNumber;
    takerAmountPerEth: BigNumber;
    makerAmountPerEth: BigNumber;
}

export interface OptimizerResultWithReport extends OptimizerResult {
    quoteReport?: QuoteReport;
    extendedQuoteReportSources?: ExtendedQuoteReportSources;
    priceComparisonsReport?: PriceComparisonsReport;
}

export type MarketDepthSide = Array<Array<DexSample<FillData>>>;

export interface MarketDepth {
    bids: MarketDepthSide;
    asks: MarketDepthSide;
    makerTokenDecimals: number;
    takerTokenDecimals: number;
}

export interface MarketSideLiquidity {
    side: MarketOperation;
    inputAmount: BigNumber;
    inputToken: string;
    outputToken: string;
    outputAmountPerEth: BigNumber;
    inputAmountPerEth: BigNumber;
    quoteSourceFilters: SourceFilters;
    makerTokenDecimals: number;
    takerTokenDecimals: number;
    quotes: RawQuotes;
    isRfqSupported: boolean;
    blockNumber: number;
}

export interface RawQuotes {
    nativeOrders: NativeOrderWithFillableAmounts[];
    rfqtIndicativeQuotes: V4RFQIndicativeQuoteMM[];
    twoHopQuotes: Array<DexSample<MultiHopFillData>>;
    dexQuotes: Array<Array<DexSample<FillData>>>;
}

export interface TokenAdjacencyGraph {
    [token: string]: string[];
    default: string[];
}

export interface LiquidityProviderRegistry {
    [address: string]: {
        tokens: string[];
        gasCost: number | ((takerToken: string, makerToken: string) => number);
    };
}

export interface GenerateOptimizedOrdersOpts {
    runLimit?: number;
    bridgeSlippage?: number;
    maxFallbackSlippage?: number;
    excludedSources?: ERC20BridgeSource[];
    feeSchedule: FeeSchedule;
    exchangeProxyOverhead?: ExchangeProxyOverhead;
    allowFallback?: boolean;
    shouldBatchBridgeOrders?: boolean;
    gasPrice: BigNumber;
    neonRouterNumSamples: number;
    samplerMetrics?: SamplerMetrics;
}

export interface ComparisonPrice {
    wholeOrder: BigNumber | undefined;
}<|MERGE_RESOLUTION|>--- conflicted
+++ resolved
@@ -66,11 +66,8 @@
     AaveV2 = 'Aave_V2',
     Compound = 'Compound',
     Synapse = 'Synapse',
-<<<<<<< HEAD
     RadioShack = 'RadioShack',
-=======
     BancorV3 = 'BancorV3',
->>>>>>> b10cfc50
     // BSC only
     PancakeSwap = 'PancakeSwap',
     PancakeSwapV2 = 'PancakeSwap_V2',

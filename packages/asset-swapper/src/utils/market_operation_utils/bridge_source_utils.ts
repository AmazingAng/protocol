--- conflicted
+++ resolved
@@ -543,16 +543,11 @@
         | ERC20BridgeSource.UbeSwap
         | ERC20BridgeSource.MorpheusSwap
         | ERC20BridgeSource.SpookySwap
-        | ERC20BridgeSource.SpiritSwap
-<<<<<<< HEAD
+        | ERC20BridgeSource.SpiritSwap,
         | ERC20BridgeSource.RadioShack,
-        | ERC20BridgeSource.BiSwap,
-        | ERC20BridgeSource.Yoshi,
-=======
         | ERC20BridgeSource.BiSwap
         | ERC20BridgeSource.Yoshi
-        | ERC20BridgeSource.MeshSwap,
->>>>>>> b10cfc50
+        | ERC20BridgeSource.MeshSwap
 ): string {
     switch (source) {
         case ERC20BridgeSource.UniswapV2:

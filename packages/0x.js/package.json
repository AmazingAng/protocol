--- conflicted
+++ resolved
@@ -115,12 +115,6 @@
         "uuid": "^3.1.0",
         "web3": "^0.20.0"
     },
-<<<<<<< HEAD
-    "optionalDependencies": {
-        "@0xproject/migrations": "^0.0.2"
-    },
-=======
->>>>>>> 62fcb51e
     "publishConfig": {
         "access": "public"
     }

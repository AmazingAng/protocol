{
    "name": "@0x/base-contract",
    "version": "5.3.1",
    "engines": {
        "node": ">=6.12"
    },
    "description": "0x Base TS contract",
    "main": "lib/src/index.js",
    "types": "lib/src/index.d.ts",
    "scripts": {
        "build": "tsc -b",
        "build:ci": "yarn build",
        "clean": "shx rm -rf lib",
        "test": "yarn run_mocha",
        "rebuild_and_test": "run-s clean build test",
        "test:circleci": "yarn test:coverage",
        "run_mocha": "mocha --require source-map-support/register --require make-promises-safe lib/test/**/*_test.js --bail --exit",
        "test:coverage": "nyc npm run test --all && yarn coverage:report:lcov",
        "coverage:report:lcov": "nyc report --reporter=text-lcov > coverage/lcov.info",
        "lint": "tslint --format stylish --project .",
        "fix": "tslint --format stylish --fix --project ."
    },
    "license": "Apache-2.0",
    "repository": {
        "type": "git",
        "url": "https://github.com/0xProject/0x-monorepo.git"
    },
    "bugs": {
        "url": "https://github.com/0xProject/0x-monorepo/issues"
    },
    "homepage": "https://github.com/0xProject/0x-monorepo/packages/base-contract/README.md",
    "devDependencies": {
        "@0x/tslint-config": "^3.0.1",
        "@types/lodash": "4.14.104",
        "@types/mocha": "^5.2.7",
        "chai": "^4.0.1",
        "make-promises-safe": "^1.1.0",
        "mocha": "^6.2.0",
        "npm-run-all": "^4.1.2",
        "shx": "^0.2.2",
        "tslint": "5.11.0",
        "typescript": "3.0.1"
    },
    "dependencies": {
<<<<<<< HEAD
        "@0x/assert": "^2.1.0",
        "@0x/json-schemas": "^3.0.11",
        "@0x/typescript-typings": "^4.2.3",
        "@0x/utils": "^4.4.0",
        "@0x/web3-wrapper": "^6.0.7",
        "ethereum-types": "^2.1.3",
        "lodash": "^4.17.11"
=======
        "@0x/assert": "^2.1.3",
        "@0x/json-schemas": "^3.1.13",
        "@0x/typescript-typings": "^4.2.4",
        "@0x/utils": "^4.5.0",
        "@0x/web3-wrapper": "^6.0.10",
        "ethereum-types": "^2.1.4",
        "ethereumjs-blockstream": "6.0.0",
        "ethereumjs-util": "^5.1.1",
        "ethers": "~4.0.4",
        "js-sha3": "^0.7.0",
        "lodash": "^4.17.11",
        "uuid": "^3.3.2"
>>>>>>> 0ae2d8ba
    },
    "publishConfig": {
        "access": "public"
    }
}<|MERGE_RESOLUTION|>--- conflicted
+++ resolved
@@ -42,15 +42,6 @@
         "typescript": "3.0.1"
     },
     "dependencies": {
-<<<<<<< HEAD
-        "@0x/assert": "^2.1.0",
-        "@0x/json-schemas": "^3.0.11",
-        "@0x/typescript-typings": "^4.2.3",
-        "@0x/utils": "^4.4.0",
-        "@0x/web3-wrapper": "^6.0.7",
-        "ethereum-types": "^2.1.3",
-        "lodash": "^4.17.11"
-=======
         "@0x/assert": "^2.1.3",
         "@0x/json-schemas": "^3.1.13",
         "@0x/typescript-typings": "^4.2.4",
@@ -63,7 +54,6 @@
         "js-sha3": "^0.7.0",
         "lodash": "^4.17.11",
         "uuid": "^3.3.2"
->>>>>>> 0ae2d8ba
     },
     "publishConfig": {
         "access": "public"

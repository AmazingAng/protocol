--- conflicted
+++ resolved
@@ -61,12 +61,8 @@
         "ts-optchain": "^0.1.1"
     },
     "devDependencies": {
-<<<<<<< HEAD
-        "@0xproject/tslint-config": "^1.0.8",
         "@static/discharge": "^1.2.2",
-=======
         "@0x/tslint-config": "^1.0.9",
->>>>>>> 669ea191
         "@types/enzyme": "^3.1.14",
         "@types/enzyme-adapter-react-16": "^1.0.3",
         "@types/jest": "^23.3.5",

--- conflicted
+++ resolved
@@ -12,11 +12,7 @@
 const fileIncludesAdjusted = postpublish_utils.adjustFileIncludePaths(fileIncludes, __dirname);
 const projectFiles = fileIncludesAdjusted.join(' ');
 
-<<<<<<< HEAD
-execAsync('JSON_FILE_PATH=' + jsonFilePath + ' yarn docs:json', {
-=======
 execAsync('JSON_FILE_PATH=' + jsonFilePath + ' PROJECT_FILES="' + projectFiles + '" yarn docs:json', {
->>>>>>> bd85fe0a
     cwd,
 })
     .then(function(result) {

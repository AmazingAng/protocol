--- conflicted
+++ resolved
@@ -31,17 +31,16 @@
                 "pr": 2521
             },
             {
-<<<<<<< HEAD
+                "note": "Redeploy `DexForwarderBridge` on Mainnet with Gas Token freeing",
+                "pr": 2536
+            },
+            {
+                "note": "Revert to older Curve Bridge (without Gas Tokens)",
+                "pr": 2536
+            },
+            {
                 "note": "Updated Ganache's ERC20BridgeSampler address",
                 "pr": 2541
-=======
-                "note": "Redeploy `DexForwarderBridge` on Mainnet with Gas Token freeing",
-                "pr": 2536
-            },
-            {
-                "note": "Revert to older Curve Bridge (without Gas Tokens)",
-                "pr": 2536
->>>>>>> 0e196a59
             }
         ]
     },

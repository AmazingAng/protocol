--- conflicted
+++ resolved
@@ -1,10 +1,6 @@
 {
     "name": "@0x/sra-spec",
-<<<<<<< HEAD
-    "version": "1.0.12",
-=======
     "version": "1.0.13",
->>>>>>> 6d45becc
     "engines": {
         "node": ">=6.12"
     },
@@ -39,11 +35,7 @@
     },
     "homepage": "https://github.com/0xProject/0x-monorepo/packages/sra-spec/README.md",
     "dependencies": {
-<<<<<<< HEAD
-        "@0x/json-schemas": "^2.1.3",
-=======
         "@0x/json-schemas": "^2.1.4",
->>>>>>> 6d45becc
         "@loopback/openapi-v3-types": "^0.8.2"
     },
     "devDependencies": {

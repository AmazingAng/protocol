import { AbiEncoder, BigNumber, hexUtils, NULL_ADDRESS } from '@0x/utils';
import * as ethjs from 'ethereumjs-util';

import { LimitOrder, LimitOrderFields, RfqOrder, RfqOrderFields } from './orders';
import { Signature, SIGNATURE_ABI } from './signature_utils';

const BRIDGE_ORDER_ABI_COMPONENTS = [
    { name: 'source', type: 'bytes32' },
    { name: 'takerTokenAmount', type: 'uint256' },
    { name: 'makerTokenAmount', type: 'uint256' },
    { name: 'bridgeData', type: 'bytes' },
];

const LIMIT_ORDER_INFO_ABI_COMPONENTS = [
    {
        name: 'order',
        type: 'tuple',
        components: LimitOrder.STRUCT_ABI,
    },
    {
        name: 'signature',
        type: 'tuple',
        components: SIGNATURE_ABI,
    },
    { name: 'maxTakerTokenFillAmount', type: 'uint256' },
];

const RFQ_ORDER_INFO_ABI_COMPONENTS = [
    {
        name: 'order',
        type: 'tuple',
        components: RfqOrder.STRUCT_ABI,
    },
    {
        name: 'signature',
        type: 'tuple',
        components: SIGNATURE_ABI,
    },
    { name: 'maxTakerTokenFillAmount', type: 'uint256' },
];

/**
 * ABI encoder for `FillQuoteTransformer.TransformData`
 */
export const fillQuoteTransformerDataEncoder = AbiEncoder.create([
    {
        name: 'data',
        type: 'tuple',
        components: [
            { name: 'side', type: 'uint8' },
            { name: 'sellToken', type: 'address' },
            { name: 'buyToken', type: 'address' },
            {
                name: 'bridgeOrders',
                type: 'tuple[]',
                components: BRIDGE_ORDER_ABI_COMPONENTS,
            },
            {
                name: 'limitOrders',
                type: 'tuple[]',
                components: LIMIT_ORDER_INFO_ABI_COMPONENTS,
            },
            {
                name: 'rfqOrders',
                type: 'tuple[]',
                components: RFQ_ORDER_INFO_ABI_COMPONENTS,
            },
            { name: 'fillSequence', type: 'uint8[]' },
            { name: 'fillAmount', type: 'uint256' },
            { name: 'refundReceiver', type: 'address' },
        ],
    },
]);

/**
 * Market operation for `FillQuoteTransformerData`.
 */
export enum FillQuoteTransformerSide {
    Sell,
    Buy,
}

/**
 * `FillQuoteTransformer.OrderType`
 */
export enum FillQuoteTransformerOrderType {
    Bridge,
    Limit,
    Rfq,
}

/**
 * `FillQuoteTransformer.TransformData`
 */
export interface FillQuoteTransformerData {
    side: FillQuoteTransformerSide;
    sellToken: string;
    buyToken: string;
    bridgeOrders: FillQuoteTransformerBridgeOrder[];
    limitOrders: FillQuoteTransformerLimitOrderInfo[];
    rfqOrders: FillQuoteTransformerRfqOrderInfo[];
    fillSequence: FillQuoteTransformerOrderType[];
    fillAmount: BigNumber;
    refundReceiver: string;
}

// tslint:disable: enum-naming
/**
 * Identifies the DEX protocol used to fill a bridge order.
 */
export enum BridgeProtocol {
    Unknown,
    Curve,
    UniswapV2,
    Uniswap,
    Balancer,
    Kyber,
    Mooniswap,
    MStable,
    Oasis,
    Shell,
    Dodo,
    DodoV2,
    CryptoCom,
    Bancor,
    CoFiX,
    Nerve,
    MakerPsm,
    BalancerV2,
    UniswapV3,
    KyberDmm,
    CurveV2,
    Lido,
    Clipper, // Not used: Clipper is now using PLP interface
    AaveV2,
    Compound,
<<<<<<< HEAD
    RadioShack,
=======
    BalancerV2Batch,
>>>>>>> 7750c576
}
// tslint:enable: enum-naming

/**
 * `FillQuoteTransformer.BridgeOrder`
 */
export interface FillQuoteTransformerBridgeOrder {
    // A bytes32 hex where the upper 16 bytes are an int128, right-aligned
    // protocol ID and the lower 16 bytes are a bytes16, left-aligned,
    // ASCII source name.
    source: string;
    takerTokenAmount: BigNumber;
    makerTokenAmount: BigNumber;
    bridgeData: string;
}

/**
 * Represents either `FillQuoteTransformer.LimitOrderInfo`
 * or `FillQuoteTransformer.RfqOrderInfo`
 */
interface FillQuoteTransformerNativeOrderInfo<T> {
    order: T;
    signature: Signature;
    maxTakerTokenFillAmount: BigNumber;
}

/**
 * `FillQuoteTransformer.LimitOrderInfo`
 */
export type FillQuoteTransformerLimitOrderInfo = FillQuoteTransformerNativeOrderInfo<LimitOrderFields>;

/**
 * `FillQuoteTransformer.RfqOrderInfo`
 */
export type FillQuoteTransformerRfqOrderInfo = FillQuoteTransformerNativeOrderInfo<RfqOrderFields>;

/**
 * ABI-encode a `FillQuoteTransformer.TransformData` type.
 */
export function encodeFillQuoteTransformerData(data: FillQuoteTransformerData): string {
    return fillQuoteTransformerDataEncoder.encode([data]);
}

/**
 * ABI-decode a `FillQuoteTransformer.TransformData` type.
 */
export function decodeFillQuoteTransformerData(encoded: string): FillQuoteTransformerData {
    return fillQuoteTransformerDataEncoder.decode(encoded).data;
}

/**
 * ABI encoder for `WethTransformer.TransformData`
 */
export const wethTransformerDataEncoder = AbiEncoder.create([
    {
        name: 'data',
        type: 'tuple',
        components: [
            { name: 'token', type: 'address' },
            { name: 'amount', type: 'uint256' },
        ],
    },
]);

/**
 * `WethTransformer.TransformData`
 */
export interface WethTransformerData {
    token: string;
    amount: BigNumber;
}

/**
 * ABI-encode a `WethTransformer.TransformData` type.
 */
export function encodeWethTransformerData(data: WethTransformerData): string {
    return wethTransformerDataEncoder.encode([data]);
}

/**
 * ABI-decode a `WethTransformer.TransformData` type.
 */
export function decodeWethTransformerData(encoded: string): WethTransformerData {
    return wethTransformerDataEncoder.decode(encoded).data;
}

/**
 * ABI encoder for `PayTakerTransformer.TransformData`
 */
export const payTakerTransformerDataEncoder = AbiEncoder.create([
    {
        name: 'data',
        type: 'tuple',
        components: [
            { name: 'tokens', type: 'address[]' },
            { name: 'amounts', type: 'uint256[]' },
        ],
    },
]);

/**
 * `PayTakerTransformer.TransformData`
 */
export interface PayTakerTransformerData {
    tokens: string[];
    amounts: BigNumber[];
}

/**
 * ABI-encode a `PayTakerTransformer.TransformData` type.
 */
export function encodePayTakerTransformerData(data: PayTakerTransformerData): string {
    return payTakerTransformerDataEncoder.encode([data]);
}

/**
 * ABI-decode a `PayTakerTransformer.TransformData` type.
 */
export function decodePayTakerTransformerData(encoded: string): PayTakerTransformerData {
    return payTakerTransformerDataEncoder.decode(encoded).data;
}

/**
 * ABI encoder for `affiliateFeetransformer.TransformData`
 */
export const affiliateFeeTransformerDataEncoder = AbiEncoder.create({
    name: 'data',
    type: 'tuple',
    components: [
        {
            name: 'fees',
            type: 'tuple[]',
            components: [
                { name: 'token', type: 'address' },
                { name: 'amount', type: 'uint256' },
                { name: 'recipient', type: 'address' },
            ],
        },
    ],
});

/**
 * `AffiliateFeeTransformer.TransformData`
 */
export interface AffiliateFeeTransformerData {
    fees: Array<{
        token: string;
        amount: BigNumber;
        recipient: string;
    }>;
}

/**
 * ABI-encode a `AffiliateFeeTransformer.TransformData` type.
 */
export function encodeAffiliateFeeTransformerData(data: AffiliateFeeTransformerData): string {
    return affiliateFeeTransformerDataEncoder.encode(data);
}

/**
 * ABI-decode a `AffiliateFeeTransformer.TransformData` type.
 */
export function decodeAffiliateFeeTransformerData(encoded: string): AffiliateFeeTransformerData {
    return affiliateFeeTransformerDataEncoder.decode(encoded);
}

/**
 * Find the nonce for a transformer given its deployer.
 * If `deployer` is the null address, zero will always be returned.
 */
export function findTransformerNonce(
    transformer: string,
    deployer: string = NULL_ADDRESS,
    maxGuesses: number = 1024,
): number {
    if (deployer === NULL_ADDRESS) {
        return 0;
    }
    const lowercaseTransformer = transformer.toLowerCase();
    // Try to guess the nonce.
    for (let nonce = 0; nonce < maxGuesses; ++nonce) {
        const deployedAddress = getTransformerAddress(deployer, nonce);
        if (deployedAddress === lowercaseTransformer) {
            return nonce;
        }
    }
    throw new Error(`${deployer} did not deploy ${transformer}!`);
}

/**
 * Compute the deployed address for a transformer given a deployer and nonce.
 */
export function getTransformerAddress(deployer: string, nonce: number): string {
    return ethjs.bufferToHex(
        // tslint:disable-next-line: custom-no-magic-numbers
        ethjs.rlphash([deployer, nonce] as any).slice(12),
    );
}

/**
 * ABI encoder for `PositiveSlippageFeeTransformer.TransformData`
 */
export const positiveSlippageFeeTransformerDataEncoder = AbiEncoder.create({
    name: 'data',
    type: 'tuple',
    components: [
        { name: 'token', type: 'address' },
        { name: 'bestCaseAmount', type: 'uint256' },
        { name: 'recipient', type: 'address' },
    ],
});

/**
 * `PositiveSlippageFeeTransformer.TransformData`
 */
export interface PositiveSlippageFeeTransformerData {
    token: string;
    bestCaseAmount: BigNumber;
    recipient: string;
}

/**
 * ABI-encode a `PositiveSlippageFeeTransformer.TransformData` type.
 */
export function encodePositiveSlippageFeeTransformerData(data: PositiveSlippageFeeTransformerData): string {
    return positiveSlippageFeeTransformerDataEncoder.encode(data);
}

/**
 * ABI-decode a `PositiveSlippageFeeTransformer.TransformData` type.
 */
export function decodePositiveSlippageFeeTransformerData(encoded: string): PositiveSlippageFeeTransformerData {
    return positiveSlippageFeeTransformerDataEncoder.decode(encoded);
}

/**
 * Packs a bridge protocol ID and an ASCII DEX name into a single byte32.
 */
export function encodeBridgeSourceId(protocol: BridgeProtocol, name: string): string {
    const nameBuf = Buffer.from(name);
    if (nameBuf.length > 16) {
        throw new Error(`"${name}" is too long to be a bridge source name (max of 16 ascii chars)`);
    }
    return hexUtils.concat(
        hexUtils.leftPad(hexUtils.toHex(protocol), 16),
        hexUtils.rightPad(hexUtils.toHex(Buffer.from(name)), 16),
    );
}<|MERGE_RESOLUTION|>--- conflicted
+++ resolved
@@ -134,11 +134,8 @@
     Clipper, // Not used: Clipper is now using PLP interface
     AaveV2,
     Compound,
-<<<<<<< HEAD
     RadioShack,
-=======
     BalancerV2Batch,
->>>>>>> 7750c576
 }
 // tslint:enable: enum-naming
 

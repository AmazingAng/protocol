--- conflicted
+++ resolved
@@ -37,16 +37,6 @@
         "typescript": "3.0.1"
     },
     "dependencies": {
-<<<<<<< HEAD
-        "@0xproject/base-contract": "^2.0.2",
-        "@0xproject/order-utils": "^1.0.2",
-        "@0xproject/types": "^1.0.1",
-        "@0xproject/typescript-typings": "^2.0.0",
-        "@0xproject/utils": "^1.0.8",
-        "@0xproject/web3-wrapper": "^2.0.2",
-        "ethereum-types": "^1.0.6",
-        "ethers": "^4.0.0-beta.14",
-=======
         "@0xproject/base-contract": "^2.0.5",
         "@0xproject/order-utils": "^1.0.5",
         "@0xproject/types": "^1.1.1",
@@ -54,8 +44,7 @@
         "@0xproject/utils": "^1.0.11",
         "@0xproject/web3-wrapper": "^3.0.1",
         "ethereum-types": "^1.0.8",
-        "ethers": "3.0.22",
->>>>>>> 13aa98f0
+        "ethers": "^4.0.0-beta.14",
         "lodash": "^4.17.5"
     },
     "publishConfig": {

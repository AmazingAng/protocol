--- conflicted
+++ resolved
@@ -9,22 +9,11 @@
     "types": "lib/src/index.d.ts",
     "scripts": {
         "watch_without_deps": "yarn pre_build && tsc -w",
-<<<<<<< HEAD
         "build": "run-s pre_build transpile",
-        "pre_build": "run-s update_artifacts_v2_beta update_artifacts_v2 copy_artifacts generate_contract_wrappers",
-        "transpile": "tsc",
-        "generate_contract_wrappers": "abi-gen --abis './src/artifacts/@(Exchange|IWallet|IValidator|DummyERC20Token|ERC20Proxy|ERC20Token).json' --template ../contract_templates/contract.handlebars --partials '../contract_templates/partials/**/*.handlebars' --output src/generated_contract_wrappers --backend ethers",
-        "update_artifacts_v2_beta": "for i in ${npm_package_config_contracts_v2_beta}; do copyfiles -u 4 ../migrations/artifacts/2.0.0-beta-testnet/$i.json src/artifacts; done;",
-        "update_artifacts_v2": "for i in ${npm_package_config_contracts_v2}; do copyfiles -u 4 ../migrations/artifacts/2.0.0/$i.json src/artifacts; done;",
-        "copy_artifacts": "copyfiles -u 2 './src/artifacts/**/*.json' ./lib/src/artifacts",
-=======
-        "build": "run-s pre_build transpile copy_monorepo_scripts",
         "pre_build": "run-s update_artifacts_v2_beta generate_contract_wrappers",
         "transpile": "tsc",
-        "copy_monorepo_scripts": "copyfiles -u 3 './lib/src/monorepo_scripts/**/*' ./scripts",
         "generate_contract_wrappers": "abi-gen --abis 'lib/src/artifacts/@(Exchange|IWallet|IValidator|DummyERC20Token|ERC20Proxy|ERC20Token).json' --template ../contract_templates/contract.handlebars --partials '../contract_templates/partials/**/*.handlebars' --output src/generated_contract_wrappers --backend ethers",
         "update_artifacts_v2_beta": "for i in ${npm_package_config_contracts_v2_beta}; do copyfiles -u 4 ../migrations/artifacts/2.0.0-beta-testnet/$i.json lib/src/artifacts; done;",
->>>>>>> 80e52464
         "test": "yarn run_mocha",
         "rebuild_and_test": "run-s build test",
         "test:circleci": "yarn test:coverage",

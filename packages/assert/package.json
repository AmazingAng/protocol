--- conflicted
+++ resolved
@@ -1,10 +1,6 @@
 {
     "name": "@0x/assert",
-<<<<<<< HEAD
-    "version": "1.0.19",
-=======
     "version": "1.0.20",
->>>>>>> 6d45becc
     "engines": {
         "node": ">=6.12"
     },
@@ -48,15 +44,9 @@
         "typescript": "3.0.1"
     },
     "dependencies": {
-<<<<<<< HEAD
-        "@0x/json-schemas": "^2.1.3",
-        "@0x/typescript-typings": "^3.0.5",
-        "@0x/utils": "^2.0.7",
-=======
         "@0x/json-schemas": "^2.1.4",
         "@0x/typescript-typings": "^3.0.6",
         "@0x/utils": "^2.0.8",
->>>>>>> 6d45becc
         "lodash": "^4.17.5",
         "valid-url": "^1.0.9"
     },

<<<<<<< HEAD
import map = require('lodash/map');
import isEmpty = require('lodash/isEmpty');
import find = require('lodash/find');
import each = require('lodash/each');
import isUndefined = require('lodash/isUndefined');
import unzip = require('lodash/unzip');
=======
import * as _ from 'lodash';
>>>>>>> 49e43c98
import * as BigNumber from 'bignumber.js';
import promisify = require('es6-promisify');
import {Web3Wrapper} from '../web3_wrapper';
import {
    ECSignature,
    ExchangeContract,
    ExchangeContractErrCodes,
    ExchangeContractErrs,
    OrderValues,
    OrderAddresses,
    Order,
    OrderFillOrKillRequest,
    SignedOrder,
    ContractEvent,
    ExchangeEvents,
    ContractEventEmitter,
    SubscriptionOpts,
    IndexedFilterValues,
    CreateContractEvent,
    ContractEventObj,
    ContractResponse,
    OrderCancellationRequest,
    OrderFillRequest,
    LogErrorContractEventArgs,
    LogFillContractEventArgs,
    LogCancelContractEventArgs,
} from '../types';
import {assert} from '../utils/assert';
import {utils} from '../utils/utils';
import {ContractWrapper} from './contract_wrapper';
import * as ExchangeArtifacts from '../artifacts/Exchange.json';
import {ecSignatureSchema} from '../schemas/ec_signature_schema';
import {signedOrdersSchema} from '../schemas/signed_orders_schema';
import {orderFillRequestsSchema} from '../schemas/order_fill_requests_schema';
import {orderCancellationRequestsSchema} from '../schemas/order_cancel_schema';
import {orderFillOrKillRequestsSchema} from '../schemas/order_fill_or_kill_requests_schema';
import {signedOrderSchema, orderSchema} from '../schemas/order_schemas';
import {constants} from '../utils/constants';
import {TokenWrapper} from './token_wrapper';
import {decorators} from '../utils/decorators';

/**
 * This class includes all the functionality related to calling methods and subscribing to
 * events of the 0x Exchange smart contract.
 */
export class ExchangeWrapper extends ContractWrapper {
    private _exchangeContractErrCodesToMsg = {
        [ExchangeContractErrCodes.ERROR_FILL_EXPIRED]: ExchangeContractErrs.ORDER_FILL_EXPIRED,
        [ExchangeContractErrCodes.ERROR_CANCEL_EXPIRED]: ExchangeContractErrs.ORDER_FILL_EXPIRED,
        [ExchangeContractErrCodes.ERROR_FILL_NO_VALUE]: ExchangeContractErrs.ORDER_REMAINING_FILL_AMOUNT_ZERO,
        [ExchangeContractErrCodes.ERROR_CANCEL_NO_VALUE]: ExchangeContractErrs.ORDER_REMAINING_FILL_AMOUNT_ZERO,
        [ExchangeContractErrCodes.ERROR_FILL_TRUNCATION]: ExchangeContractErrs.ORDER_FILL_ROUNDING_ERROR,
        [ExchangeContractErrCodes.ERROR_FILL_BALANCE_ALLOWANCE]: ExchangeContractErrs.FILL_BALANCE_ALLOWANCE_ERROR,
    };
    private _exchangeContractIfExists?: ExchangeContract;
    private _exchangeLogEventEmitters: ContractEventEmitter[];
    private _tokenWrapper: TokenWrapper;
    private static _getOrderAddressesAndValues(order: Order): [OrderAddresses, OrderValues] {
        const orderAddresses: OrderAddresses = [
            order.maker,
            order.taker,
            order.makerTokenAddress,
            order.takerTokenAddress,
            order.feeRecipient,
        ];
        const orderValues: OrderValues = [
            order.makerTokenAmount,
            order.takerTokenAmount,
            order.makerFee,
            order.takerFee,
            order.expirationUnixTimestampSec,
            order.salt,
        ];
        return [orderAddresses, orderValues];
    }
    constructor(web3Wrapper: Web3Wrapper, tokenWrapper: TokenWrapper) {
        super(web3Wrapper);
        this._tokenWrapper = tokenWrapper;
        this._exchangeLogEventEmitters = [];
    }
    public async invalidateContractInstanceAsync(): Promise<void> {
        await this.stopWatchingAllEventsAsync();
        delete this._exchangeContractIfExists;
    }
    /**
     * Returns the unavailable takerAmount of an order. Unavailable amount is defined as the total
     * amount that has been filled or cancelled. The remaining takerAmount can be calculated by
     * subtracting the unavailable amount from the total order takerAmount.
     * @param   orderHash    The hex encoded orderHash for which you would like to retrieve the
     *                       unavailable takerAmount.
     * @return  The amount of the order (in taker tokens) that has either been filled or canceled.
     */
    public async getUnavailableTakerAmountAsync(orderHash: string): Promise<BigNumber.BigNumber> {
        assert.isValidOrderHash('orderHash', orderHash);

        const exchangeContract = await this._getExchangeContractAsync();
        let unavailableAmountInBaseUnits = await exchangeContract.getUnavailableValueT.call(orderHash);
        // Wrap BigNumbers returned from web3 with our own (later) version of BigNumber
        unavailableAmountInBaseUnits = new BigNumber(unavailableAmountInBaseUnits);
        return unavailableAmountInBaseUnits;
    }
    /**
     * Retrieve the takerAmount of an order that has already been filled.
     * @param   orderHash    The hex encoded orderHash for which you would like to retrieve the filled takerAmount.
     * @return  The amount of the order (in taker tokens) that has already been filled.
     */
    public async getFilledTakerAmountAsync(orderHash: string): Promise<BigNumber.BigNumber> {
        assert.isValidOrderHash('orderHash', orderHash);

        const exchangeContract = await this._getExchangeContractAsync();
        let fillAmountInBaseUnits = await exchangeContract.filled.call(orderHash);
        // Wrap BigNumbers returned from web3 with our own (later) version of BigNumber
        fillAmountInBaseUnits = new BigNumber(fillAmountInBaseUnits);
        return fillAmountInBaseUnits;
    }
    /**
     * Retrieve the takerAmount of an order that has been cancelled.
     * @param   orderHash    The hex encoded orderHash for which you would like to retrieve the
     *                       cancelled takerAmount.
     * @return  The amount of the order (in taker tokens) that has been cancelled.
     */
    public async getCanceledTakerAmountAsync(orderHash: string): Promise<BigNumber.BigNumber> {
        assert.isValidOrderHash('orderHash', orderHash);

        const exchangeContract = await this._getExchangeContractAsync();
        let cancelledAmountInBaseUnits = await exchangeContract.cancelled.call(orderHash);
        // Wrap BigNumbers returned from web3 with our own (later) version of BigNumber
        cancelledAmountInBaseUnits = new BigNumber(cancelledAmountInBaseUnits);
        return cancelledAmountInBaseUnits;
    }
    /**
     * Fills a signed order with an amount denominated in baseUnits of the taker token.
     * Since the order in which transactions are included in the next block is indeterminate, race-conditions
     * could arise where a users balance or allowance changes before the fillOrder executes. Because of this,
     * we allow you to specify `shouldCheckTransfer`. If true, the smart contract will not throw if the parties
     * do not have sufficient balances/allowances, preserving gas costs. Setting it to false forgoes this check
     * and causes the smart contract to throw (using all the gas supplied) instead.
     * @param   signedOrder             An object that conforms to the SignedOrder interface.
     * @param   takerTokenFillAmount    The amount of the order (in taker tokens baseUnits) that you wish to fill.
     * @param   shouldCheckTransfer     Whether or not you wish for the contract call to throw if upon
     *                                  execution the tokens cannot be transferred.
     * @param   takerAddress            The user Ethereum address who would like to fill this order.
     *                                  Must be available via the supplied Web3.Provider passed to 0x.js.
     * @return                          The amount of the order that was filled (in taker token baseUnits).
     */
    @decorators.contractCallErrorHandler
    public async fillOrderAsync(signedOrder: SignedOrder, takerTokenFillAmount: BigNumber.BigNumber,
                                shouldCheckTransfer: boolean, takerAddress: string): Promise<BigNumber.BigNumber> {
        assert.doesConformToSchema('signedOrder', signedOrder, signedOrderSchema);
        assert.isBigNumber('takerTokenFillAmount', takerTokenFillAmount);
        assert.isBoolean('shouldCheckTransfer', shouldCheckTransfer);
        await assert.isSenderAddressAsync('takerAddress', takerAddress, this._web3Wrapper);

        const exchangeInstance = await this._getExchangeContractAsync();
        await this._validateFillOrderAndThrowIfInvalidAsync(signedOrder, takerTokenFillAmount, takerAddress);

        const [orderAddresses, orderValues] = ExchangeWrapper._getOrderAddressesAndValues(signedOrder);

        const gas = await exchangeInstance.fill.estimateGas(
            orderAddresses,
            orderValues,
            takerTokenFillAmount,
            shouldCheckTransfer,
            signedOrder.ecSignature.v,
            signedOrder.ecSignature.r,
            signedOrder.ecSignature.s,
            {
                from: takerAddress,
            },
        );
        const response: ContractResponse = await exchangeInstance.fill(
            orderAddresses,
            orderValues,
            takerTokenFillAmount,
            shouldCheckTransfer,
            signedOrder.ecSignature.v,
            signedOrder.ecSignature.r,
            signedOrder.ecSignature.s,
            {
                from: takerAddress,
                gas,
            },
        );
        this._throwErrorLogsAsErrors(response.logs);
        const logFillArgs = response.logs[0].args as LogFillContractEventArgs;
        const filledAmount = new BigNumber(logFillArgs.filledValueT);
        return filledAmount;
    }
    /**
     * Sequentially and atomically fills signedOrders up to the specified takerTokenFillAmount.
     * If the fill amount is reached - it succeeds and does not fill the rest of the orders.
     * If fill amount is not reached - it fills as much of the fill amount as possible and succeeds.
     * @param   signedOrders            The array of signedOrders that you would like to fill until
     *                                  takerTokenFillAmount is reached.
     * @param   takerTokenFillAmount    The total amount of the takerTokens you would like to fill.
     * @param   shouldCheckTransfer     Whether or not you wish for the contract call to throw if upon
     *                                  execution any of the tokens cannot be transferred. If set to false,
     *                                  the call will continue to fill subsequent signedOrders even when
     *                                  some cannot be filled.
     * @param   takerAddress            The user Ethereum address who would like to fill these orders.
     *                                  Must be available via the supplied Web3.Provider passed to 0x.js.
     * @return                          The amount of the orders that was filled (in taker token baseUnits).
     */
    @decorators.contractCallErrorHandler
    public async fillOrdersUpToAsync(signedOrders: SignedOrder[], takerTokenFillAmount: BigNumber.BigNumber,
<<<<<<< HEAD
                                     shouldCheckTransfer: boolean, takerAddress: string): Promise<BigNumber.BigNumber> {
        const takerTokenAddresses = map(signedOrders, signedOrder => signedOrder.takerTokenAddress);
=======
                                     shouldCheckTransfer: boolean, takerAddress: string): Promise<void> {
        const takerTokenAddresses = _.map(signedOrders, signedOrder => signedOrder.takerTokenAddress);
>>>>>>> 49e43c98
        assert.hasAtMostOneUniqueValue(takerTokenAddresses,
                                        ExchangeContractErrs.MULTIPLE_TAKER_TOKENS_IN_FILL_UP_TO_DISALLOWED);
        assert.isBigNumber('takerTokenFillAmount', takerTokenFillAmount);
        assert.isBoolean('shouldCheckTransfer', shouldCheckTransfer);
        assert.doesConformToSchema('signedOrders', signedOrders, signedOrdersSchema);
        await assert.isSenderAddressAsync('takerAddress', takerAddress, this._web3Wrapper);
        for (const signedOrder of signedOrders) {
            await this._validateFillOrderAndThrowIfInvalidAsync(
                signedOrder, takerTokenFillAmount, takerAddress);
        }
<<<<<<< HEAD
        if (isEmpty(signedOrders)) {
            return new BigNumber(0); // no-op
=======
        if (_.isEmpty(signedOrders)) {
            return; // no-op
>>>>>>> 49e43c98
        }

        const orderAddressesValuesAndSignatureArray = _.map(signedOrders, signedOrder => {
            return [
                ...ExchangeWrapper._getOrderAddressesAndValues(signedOrder),
                signedOrder.ecSignature.v,
                signedOrder.ecSignature.r,
                signedOrder.ecSignature.s,
            ];
        });
        // We use _.unzip<any> because _.unzip doesn't type check if values have different types :'(
        const [orderAddressesArray, orderValuesArray, vArray, rArray, sArray] = _.unzip<any>(
            orderAddressesValuesAndSignatureArray,
        );

        const exchangeInstance = await this._getExchangeContractAsync();
        const gas = await exchangeInstance.fillUpTo.estimateGas(
            orderAddressesArray,
            orderValuesArray,
            takerTokenFillAmount,
            shouldCheckTransfer,
            vArray,
            rArray,
            sArray,
            {
                from: takerAddress,
            },
        );
        const response: ContractResponse = await exchangeInstance.fillUpTo(
            orderAddressesArray,
            orderValuesArray,
            takerTokenFillAmount,
            shouldCheckTransfer,
            vArray,
            rArray,
            sArray,
            {
                from: takerAddress,
                gas,
            },
        );
        this._throwErrorLogsAsErrors(response.logs);
        let filledTakerTokenAmount = new BigNumber(0);
        const filledAmounts = each(response.logs, log => {
            filledTakerTokenAmount = filledTakerTokenAmount.plus((log.args as LogFillContractEventArgs).filledValueT);
        });
        return filledTakerTokenAmount;
    }
    /**
     * Batch version of fillOrderAsync.
     * Executes multiple fills atomically in a single transaction.
     * If shouldCheckTransfer is set to true, it will continue filling subsequent orders even when earlier ones fail.
     * When shouldCheckTransfer is set to false, if any fill fails, the entire batch fails.
     * @param   orderFillRequests       An array of objects that conform to the OrderFillRequest interface.
     * @param   shouldCheckTransfer     Whether or not you wish for the contract call to throw if upon
     *                                  execution any of the tokens cannot be transferred. If set to false,
     *                                  the call will continue to fill subsequent signedOrders even when some
     *                                  cannot be filled.
     * @param   takerAddress            The user Ethereum address who would like to fill these orders.
     *                                  Must be available via the supplied Web3.Provider passed to 0x.js.
     */
    @decorators.contractCallErrorHandler
    public async batchFillOrderAsync(orderFillRequests: OrderFillRequest[],
                                     shouldCheckTransfer: boolean, takerAddress: string): Promise<void> {
        assert.isBoolean('shouldCheckTransfer', shouldCheckTransfer);
        await assert.isSenderAddressAsync('takerAddress', takerAddress, this._web3Wrapper);
        assert.doesConformToSchema('orderFillRequests', orderFillRequests, orderFillRequestsSchema);
        for (const orderFillRequest of orderFillRequests) {
            await this._validateFillOrderAndThrowIfInvalidAsync(
                orderFillRequest.signedOrder, orderFillRequest.takerTokenFillAmount, takerAddress);
        }
        if (_.isEmpty(orderFillRequests)) {
            return; // no-op
        }

        const orderAddressesValuesAmountsAndSignatureArray = _.map(orderFillRequests, orderFillRequest => {
            return [
                ...ExchangeWrapper._getOrderAddressesAndValues(orderFillRequest.signedOrder),
                orderFillRequest.takerTokenFillAmount,
                orderFillRequest.signedOrder.ecSignature.v,
                orderFillRequest.signedOrder.ecSignature.r,
                orderFillRequest.signedOrder.ecSignature.s,
            ];
        });
        // We use _.unzip<any> because _.unzip doesn't type check if values have different types :'(
        const [orderAddressesArray, orderValuesArray, takerTokenFillAmountArray, vArray, rArray, sArray] = _.unzip<any>(
            orderAddressesValuesAmountsAndSignatureArray,
        );

        const exchangeInstance = await this._getExchangeContractAsync();
        const gas = await exchangeInstance.batchFill.estimateGas(
            orderAddressesArray,
            orderValuesArray,
            takerTokenFillAmountArray,
            shouldCheckTransfer,
            vArray,
            rArray,
            sArray,
            {
                from: takerAddress,
            },
        );
        const response: ContractResponse = await exchangeInstance.batchFill(
            orderAddressesArray,
            orderValuesArray,
            takerTokenFillAmountArray,
            shouldCheckTransfer,
            vArray,
            rArray,
            sArray,
            {
                from: takerAddress,
                gas,
            },
        );
        this._throwErrorLogsAsErrors(response.logs);
    }
    /**
     * Attempts to fill a specific amount of an order. If the entire amount specified cannot be filled,
     * the fill order is abandoned.
     * @param   signedOrder             An object that conforms to the SignedOrder interface. The
     *                                  signedOrder you wish to fill.
     * @param   takerTokenFillAmount    The total amount of the takerTokens you would like to fill.
     * @param   takerAddress            The user Ethereum address who would like to fill this order.
     *                                  Must be available via the supplied Web3.Provider passed to 0x.js.
     */
    @decorators.contractCallErrorHandler
    public async fillOrKillOrderAsync(signedOrder: SignedOrder, takerTokenFillAmount: BigNumber.BigNumber,
                                      takerAddress: string): Promise<void> {
        assert.doesConformToSchema('signedOrder', signedOrder, signedOrderSchema);
        assert.isBigNumber('takerTokenFillAmount', takerTokenFillAmount);
        await assert.isSenderAddressAsync('takerAddress', takerAddress, this._web3Wrapper);

        const exchangeInstance = await this._getExchangeContractAsync();
        await this._validateFillOrderAndThrowIfInvalidAsync(signedOrder, takerTokenFillAmount, takerAddress);

        await this._validateFillOrKillOrderAndThrowIfInvalidAsync(signedOrder, exchangeInstance.address,
                                                                 takerTokenFillAmount);

        const [orderAddresses, orderValues] = ExchangeWrapper._getOrderAddressesAndValues(signedOrder);

        const gas = await exchangeInstance.fillOrKill.estimateGas(
            orderAddresses,
            orderValues,
            takerTokenFillAmount,
            signedOrder.ecSignature.v,
            signedOrder.ecSignature.r,
            signedOrder.ecSignature.s,
            {
                from: takerAddress,
            },
        );
        const response: ContractResponse = await exchangeInstance.fillOrKill(
            orderAddresses,
            orderValues,
            takerTokenFillAmount,
            signedOrder.ecSignature.v,
            signedOrder.ecSignature.r,
            signedOrder.ecSignature.s,
            {
                from: takerAddress,
                gas,
            },
        );
        this._throwErrorLogsAsErrors(response.logs);
    }
    /**
     * Batch version of fillOrKill. Allows a taker to specify a batch of orders that will either be atomically
     * filled (each to the specified fillAmount) or aborted.
     * @param   orderFillOrKillRequests     An array of objects that conform to the OrderFillOrKillRequest interface.
     * @param   takerAddress                The user Ethereum address who would like to fill there orders.
     *                                      Must be available via the supplied Web3.Provider passed to 0x.js.
     */
    @decorators.contractCallErrorHandler
    public async batchFillOrKillAsync(orderFillOrKillRequests: OrderFillOrKillRequest[],
                                      takerAddress: string): Promise<void> {
        await assert.isSenderAddressAsync('takerAddress', takerAddress, this._web3Wrapper);
        assert.doesConformToSchema('orderFillOrKillRequests', orderFillOrKillRequests, orderFillOrKillRequestsSchema);
        const exchangeInstance = await this._getExchangeContractAsync();
        for (const request of orderFillOrKillRequests) {
            await this._validateFillOrKillOrderAndThrowIfInvalidAsync(request.signedOrder, exchangeInstance.address,
                                                                     request.fillTakerAmount);
        }

        const orderAddressesValuesAndTakerTokenFillAmounts = _.map(orderFillOrKillRequests, request => {
            return [
                ...ExchangeWrapper._getOrderAddressesAndValues(request.signedOrder),
                request.fillTakerAmount,
                request.signedOrder.ecSignature.v,
                request.signedOrder.ecSignature.r,
                request.signedOrder.ecSignature.s,
            ];
        });

        // We use _.unzip<any> because _.unzip doesn't type check if values have different types :'(
        const [orderAddresses, orderValues, fillTakerAmounts, vParams, rParams, sParams] =
              _.unzip<any>(orderAddressesValuesAndTakerTokenFillAmounts);

        const gas = await exchangeInstance.batchFillOrKill.estimateGas(
            orderAddresses,
            orderValues,
            fillTakerAmounts,
            vParams,
            rParams,
            sParams,
            {
                from: takerAddress,
            },
        );
        const response: ContractResponse = await exchangeInstance.batchFillOrKill(
            orderAddresses,
            orderValues,
            fillTakerAmounts,
            vParams,
            rParams,
            sParams,
            {
                from: takerAddress,
                gas,
            },
        );
        this._throwErrorLogsAsErrors(response.logs);
    }
    /**
     * Cancel a given fill amount of an order. Cancellations are cumulative.
     * @param   order                   An object that conforms to the Order or SignedOrder interface.
     *                                  The order you would like to cancel.
     * @param   takerTokenCancelAmount  The amount (specified in taker tokens) that you would like to cancel.
     * @return                          The amount of the order that was cancelled (in taker token baseUnits).
     */
    @decorators.contractCallErrorHandler
    public async cancelOrderAsync(
        order: Order|SignedOrder, takerTokenCancelAmount: BigNumber.BigNumber): Promise<BigNumber.BigNumber> {
        assert.doesConformToSchema('order', order, orderSchema);
        assert.isBigNumber('takerTokenCancelAmount', takerTokenCancelAmount);
        await assert.isSenderAddressAsync('order.maker', order.maker, this._web3Wrapper);

        const exchangeInstance = await this._getExchangeContractAsync();
        await this._validateCancelOrderAndThrowIfInvalidAsync(order, takerTokenCancelAmount);

        const [orderAddresses, orderValues] = ExchangeWrapper._getOrderAddressesAndValues(order);
        const gas = await exchangeInstance.cancel.estimateGas(
            orderAddresses,
            orderValues,
            takerTokenCancelAmount,
            {
                from: order.maker,
            },
        );
        const response: ContractResponse = await exchangeInstance.cancel(
            orderAddresses,
            orderValues,
            takerTokenCancelAmount,
            {
                from: order.maker,
                gas,
            },
        );
        this._throwErrorLogsAsErrors(response.logs);
        const logFillArgs = response.logs[0].args as LogCancelContractEventArgs;
        const cancelledAmount = new BigNumber(logFillArgs.cancelledValueT);
        return cancelledAmount;
    }
    /**
     * Batch version of cancelOrderAsync. Atomically cancels multiple orders in a single transaction.
     * All orders must be from the same maker.
     * @param   orderCancellationRequests   An array of objects that conform to the OrderCancellationRequest
     *                                      interface.
     */
    @decorators.contractCallErrorHandler
    public async batchCancelOrderAsync(orderCancellationRequests: OrderCancellationRequest[]): Promise<void> {
        const makers = _.map(orderCancellationRequests, cancellationRequest => cancellationRequest.order.maker);
        assert.hasAtMostOneUniqueValue(makers, ExchangeContractErrs.MULTIPLE_MAKERS_IN_SINGLE_CANCEL_BATCH_DISALLOWED);
        const maker = makers[0];
        await assert.isSenderAddressAsync('maker', maker, this._web3Wrapper);
        assert.doesConformToSchema('orderCancellationRequests', orderCancellationRequests,
                                   orderCancellationRequestsSchema);
        for (const cancellationRequest of orderCancellationRequests) {
            await this._validateCancelOrderAndThrowIfInvalidAsync(
                cancellationRequest.order, cancellationRequest.takerTokenCancelAmount,
            );
        }
        if (_.isEmpty(orderCancellationRequests)) {
            return; // no-op
        }
        const exchangeInstance = await this._getExchangeContractAsync();
        const orderAddressesValuesAndTakerTokenCancelAmounts = _.map(orderCancellationRequests, cancellationRequest => {
            return [
                ...ExchangeWrapper._getOrderAddressesAndValues(cancellationRequest.order),
                cancellationRequest.takerTokenCancelAmount,
            ];
        });
        // We use _.unzip<any> because _.unzip doesn't type check if values have different types :'(
        const [orderAddresses, orderValues, takerTokenCancelAmounts] =
            _.unzip<any>(orderAddressesValuesAndTakerTokenCancelAmounts);
        const gas = await exchangeInstance.batchCancel.estimateGas(
            orderAddresses,
            orderValues,
            takerTokenCancelAmounts,
            {
                from: maker,
            },
        );
        const response: ContractResponse = await exchangeInstance.batchCancel(
            orderAddresses,
            orderValues,
            takerTokenCancelAmounts,
            {
                from: maker,
                gas,
            },
        );
        this._throwErrorLogsAsErrors(response.logs);
    }
    /**
     * Subscribe to an event type emitted by the Exchange smart contract
     * @param   eventName           The exchange contract event you would like to subscribe to.
     * @param   subscriptionOpts    Subscriptions options that let you configure the subscription.
     * @param   indexFilterValues   An object where the keys are indexed args returned by the event and
     *                              the value is the value you are interested in. E.g `{maker: aUserAddressHex}`
     * @return                      ContractEventEmitter object
     */
    public async subscribeAsync(eventName: ExchangeEvents, subscriptionOpts: SubscriptionOpts,
                                indexFilterValues: IndexedFilterValues):
                                Promise<ContractEventEmitter> {
        const exchangeContract = await this._getExchangeContractAsync();
        let createLogEvent: CreateContractEvent;
        switch (eventName) {
            case ExchangeEvents.LogFill:
                createLogEvent = exchangeContract.LogFill;
                break;
            case ExchangeEvents.LogError:
                createLogEvent = exchangeContract.LogError;
                break;
            case ExchangeEvents.LogCancel:
                createLogEvent = exchangeContract.LogCancel;
                break;
            default:
                throw utils.spawnSwitchErr('ExchangeEvents', eventName);
        }

        const logEventObj: ContractEventObj = createLogEvent(indexFilterValues, subscriptionOpts);
        const eventEmitter = this._wrapEventEmitter(logEventObj);
        this._exchangeLogEventEmitters.push(eventEmitter);
        return eventEmitter;
    }
    /**
     * Returns the ethereum address of the current exchange contract
     * on the network that the provided web3 instance is connected to
     * @return  The ethereum address of the current exchange contract.
     */
    public async getContractAddressAsync(): Promise<string> {
       const exchangeContract = await this._getExchangeContractAsync();
       return exchangeContract.address;
    }
    /**
     * Stops watching for all exchange events
     */
    public async stopWatchingAllEventsAsync(): Promise<void> {
        const stopWatchingPromises = _.map(this._exchangeLogEventEmitters,
                                           logEventObj => logEventObj.stopWatchingAsync());
        await Promise.all(stopWatchingPromises);
        this._exchangeLogEventEmitters = [];
    }
    private _wrapEventEmitter(event: ContractEventObj): ContractEventEmitter {
        const zeroExEvent = {
            watch: event.watch.bind(event),
            stopWatchingAsync: async () => {
                await promisify(event.stopWatching, event)();
            },
        };
        return zeroExEvent;
    }
    private async _isValidSignatureUsingContractCallAsync(dataHex: string, ecSignature: ECSignature,
                                                          signerAddressHex: string): Promise<boolean> {
        assert.isHexString('dataHex', dataHex);
        assert.doesConformToSchema('ecSignature', ecSignature, ecSignatureSchema);
        assert.isETHAddressHex('signerAddressHex', signerAddressHex);

        const exchangeInstance = await this._getExchangeContractAsync();

        const isValidSignature = await exchangeInstance.isValidSignature.call(
            signerAddressHex,
            dataHex,
            ecSignature.v,
            ecSignature.r,
            ecSignature.s,
        );
        return isValidSignature;
    }
    private async _getOrderHashHexAsync(order: Order|SignedOrder): Promise<string> {
        const exchangeInstance = await this._getExchangeContractAsync();
        const orderHashHex = utils.getOrderHashHex(order, exchangeInstance.address);
        return orderHashHex;
    }
    private async _getOrderHashHexUsingContractCallAsync(order: Order|SignedOrder): Promise<string> {
        const exchangeInstance = await this._getExchangeContractAsync();
        const [orderAddresses, orderValues] = ExchangeWrapper._getOrderAddressesAndValues(order);
        const orderHashHex = await exchangeInstance.getOrderHash.call(orderAddresses, orderValues);
        return orderHashHex;
    }
    private async _validateFillOrderAndThrowIfInvalidAsync(signedOrder: SignedOrder,
                                                           fillTakerAmount: BigNumber.BigNumber,
                                                           senderAddress: string): Promise<void> {
        if (fillTakerAmount.eq(0)) {
            throw new Error(ExchangeContractErrs.ORDER_REMAINING_FILL_AMOUNT_ZERO);
        }
        if (signedOrder.taker !== constants.NULL_ADDRESS && signedOrder.taker !== senderAddress) {
            throw new Error(ExchangeContractErrs.TRANSACTION_SENDER_IS_NOT_FILL_ORDER_TAKER);
        }
        const currentUnixTimestampSec = utils.getCurrentUnixTimestamp();
        if (signedOrder.expirationUnixTimestampSec.lessThan(currentUnixTimestampSec)) {
            throw new Error(ExchangeContractErrs.ORDER_FILL_EXPIRED);
        }
        const zrxTokenAddress = await this._getZRXTokenAddressAsync();
        await this._validateFillOrderBalancesAndAllowancesAndThrowIfInvalidAsync(signedOrder, fillTakerAmount,
                                                               senderAddress, zrxTokenAddress);

        const wouldRoundingErrorOccur = await this._isRoundingErrorAsync(
            signedOrder.takerTokenAmount, fillTakerAmount, signedOrder.makerTokenAmount,
        );
        if (wouldRoundingErrorOccur) {
            throw new Error(ExchangeContractErrs.ORDER_FILL_ROUNDING_ERROR);
        }
    }
    private async _validateCancelOrderAndThrowIfInvalidAsync(
        order: Order, takerTokenCancelAmount: BigNumber.BigNumber): Promise<void> {
        if (takerTokenCancelAmount.eq(0)) {
            throw new Error(ExchangeContractErrs.ORDER_CANCEL_AMOUNT_ZERO);
        }
        const orderHash = await this._getOrderHashHexAsync(order);
        const unavailableAmount = await this.getUnavailableTakerAmountAsync(orderHash);
        if (order.takerTokenAmount.minus(unavailableAmount).eq(0)) {
            throw new Error(ExchangeContractErrs.ORDER_ALREADY_CANCELLED_OR_FILLED);
        }
        const currentUnixTimestampSec = utils.getCurrentUnixTimestamp();
        if (order.expirationUnixTimestampSec.lessThan(currentUnixTimestampSec)) {
            throw new Error(ExchangeContractErrs.ORDER_CANCEL_EXPIRED);
        }
    }
    private async _validateFillOrKillOrderAndThrowIfInvalidAsync(signedOrder: SignedOrder,
                                                                 exchangeAddress: string,
                                                                 fillTakerAmount: BigNumber.BigNumber) {
        // Check that fillValue available >= fillTakerAmount
        const orderHashHex = utils.getOrderHashHex(signedOrder, exchangeAddress);
        const unavailableTakerAmount = await this.getUnavailableTakerAmountAsync(orderHashHex);
        const remainingTakerAmount = signedOrder.takerTokenAmount.minus(unavailableTakerAmount);
        if (remainingTakerAmount < fillTakerAmount) {
            throw new Error(ExchangeContractErrs.INSUFFICIENT_REMAINING_FILL_AMOUNT);
        }
    }
    /**
     * This method does not currently validate the edge-case where the makerToken or takerToken is also the token used
     * to pay fees  (ZRX). It is possible for them to have enough for fees and the transfer but not both.
     * Handling the edge-cases that arise when this happens would require making sure that the user has sufficient
     * funds to pay both the fees and the transfer amount. We decided to punt on this for now as the contracts
     * will throw for these edge-cases.
     * TODO: Throw errors before calling the smart contract for these edge-cases in order to minimize
     * the callers gas costs.
     */
    private async _validateFillOrderBalancesAndAllowancesAndThrowIfInvalidAsync(signedOrder: SignedOrder,
                                                                                fillTakerAmount: BigNumber.BigNumber,
                                                                                senderAddress: string,
                                                                                zrxTokenAddress: string,
    ): Promise<void> {

        const makerBalance = await this._tokenWrapper.getBalanceAsync(signedOrder.makerTokenAddress,
                                                                     signedOrder.maker);
        const takerBalance = await this._tokenWrapper.getBalanceAsync(signedOrder.takerTokenAddress, senderAddress);
        const makerAllowance = await this._tokenWrapper.getProxyAllowanceAsync(signedOrder.makerTokenAddress,
                                                                              signedOrder.maker);
        const takerAllowance = await this._tokenWrapper.getProxyAllowanceAsync(signedOrder.takerTokenAddress,
                                                                              senderAddress);

        // exchangeRate is the price of one maker token denominated in taker tokens
        const exchangeRate = signedOrder.takerTokenAmount.div(signedOrder.makerTokenAmount);
        const fillMakerAmountInBaseUnits = fillTakerAmount.div(exchangeRate);

        if (fillTakerAmount.greaterThan(takerBalance)) {
            throw new Error(ExchangeContractErrs.INSUFFICIENT_TAKER_BALANCE);
        }
        if (fillTakerAmount.greaterThan(takerAllowance)) {
            throw new Error(ExchangeContractErrs.INSUFFICIENT_TAKER_ALLOWANCE);
        }
        if (fillMakerAmountInBaseUnits.greaterThan(makerBalance)) {
            throw new Error(ExchangeContractErrs.INSUFFICIENT_MAKER_BALANCE);
        }
        if (fillMakerAmountInBaseUnits.greaterThan(makerAllowance)) {
            throw new Error(ExchangeContractErrs.INSUFFICIENT_MAKER_ALLOWANCE);
        }

        const makerFeeBalance = await this._tokenWrapper.getBalanceAsync(zrxTokenAddress,
                                                                        signedOrder.maker);
        const takerFeeBalance = await this._tokenWrapper.getBalanceAsync(zrxTokenAddress, senderAddress);
        const makerFeeAllowance = await this._tokenWrapper.getProxyAllowanceAsync(zrxTokenAddress,
                                                                                 signedOrder.maker);
        const takerFeeAllowance = await this._tokenWrapper.getProxyAllowanceAsync(zrxTokenAddress,
                                                                                 senderAddress);

        if (signedOrder.takerFee.greaterThan(takerFeeBalance)) {
            throw new Error(ExchangeContractErrs.INSUFFICIENT_TAKER_FEE_BALANCE);
        }
        if (signedOrder.takerFee.greaterThan(takerFeeAllowance)) {
            throw new Error(ExchangeContractErrs.INSUFFICIENT_TAKER_FEE_ALLOWANCE);
        }
        if (signedOrder.makerFee.greaterThan(makerFeeBalance)) {
            throw new Error(ExchangeContractErrs.INSUFFICIENT_MAKER_FEE_BALANCE);
        }
        if (signedOrder.makerFee.greaterThan(makerFeeAllowance)) {
            throw new Error(ExchangeContractErrs.INSUFFICIENT_MAKER_FEE_ALLOWANCE);
        }
    }
    private _throwErrorLogsAsErrors(logs: ContractEvent[]): void {
        const errEvent = _.find(logs, {event: 'LogError'});
        if (!_.isUndefined(errEvent)) {
            const errCode = (errEvent.args as LogErrorContractEventArgs).errorId.toNumber();
            const errMessage = this._exchangeContractErrCodesToMsg[errCode];
            throw new Error(errMessage);
        }
    }
    private async _isRoundingErrorAsync(takerTokenAmount: BigNumber.BigNumber,
                                        fillTakerAmount: BigNumber.BigNumber,
                                        makerTokenAmount: BigNumber.BigNumber): Promise<boolean> {
        await assert.isUserAddressAvailableAsync(this._web3Wrapper);
        const exchangeInstance = await this._getExchangeContractAsync();
        const isRoundingError = await exchangeInstance.isRoundingError.call(
            takerTokenAmount, fillTakerAmount, makerTokenAmount,
        );
        return isRoundingError;
    }
    private async _getExchangeContractAsync(): Promise<ExchangeContract> {
        if (!_.isUndefined(this._exchangeContractIfExists)) {
            return this._exchangeContractIfExists;
        }
        const contractInstance = await this._instantiateContractIfExistsAsync((ExchangeArtifacts as any));
        this._exchangeContractIfExists = contractInstance as ExchangeContract;
        return this._exchangeContractIfExists;
    }
    private async _getZRXTokenAddressAsync(): Promise<string> {
        const exchangeInstance = await this._getExchangeContractAsync();
        return exchangeInstance.ZRX.call();
    }
}<|MERGE_RESOLUTION|>--- conflicted
+++ resolved
@@ -1,13 +1,4 @@
-<<<<<<< HEAD
-import map = require('lodash/map');
-import isEmpty = require('lodash/isEmpty');
-import find = require('lodash/find');
-import each = require('lodash/each');
-import isUndefined = require('lodash/isUndefined');
-import unzip = require('lodash/unzip');
-=======
 import * as _ from 'lodash';
->>>>>>> 49e43c98
 import * as BigNumber from 'bignumber.js';
 import promisify = require('es6-promisify');
 import {Web3Wrapper} from '../web3_wrapper';
@@ -213,13 +204,8 @@
      */
     @decorators.contractCallErrorHandler
     public async fillOrdersUpToAsync(signedOrders: SignedOrder[], takerTokenFillAmount: BigNumber.BigNumber,
-<<<<<<< HEAD
                                      shouldCheckTransfer: boolean, takerAddress: string): Promise<BigNumber.BigNumber> {
-        const takerTokenAddresses = map(signedOrders, signedOrder => signedOrder.takerTokenAddress);
-=======
-                                     shouldCheckTransfer: boolean, takerAddress: string): Promise<void> {
-        const takerTokenAddresses = _.map(signedOrders, signedOrder => signedOrder.takerTokenAddress);
->>>>>>> 49e43c98
+        const takerTokenAddresses = _map(signedOrders, signedOrder => signedOrder.takerTokenAddress);
         assert.hasAtMostOneUniqueValue(takerTokenAddresses,
                                         ExchangeContractErrs.MULTIPLE_TAKER_TOKENS_IN_FILL_UP_TO_DISALLOWED);
         assert.isBigNumber('takerTokenFillAmount', takerTokenFillAmount);
@@ -230,13 +216,8 @@
             await this._validateFillOrderAndThrowIfInvalidAsync(
                 signedOrder, takerTokenFillAmount, takerAddress);
         }
-<<<<<<< HEAD
-        if (isEmpty(signedOrders)) {
+        if (_isEmpty(signedOrders)) {
             return new BigNumber(0); // no-op
-=======
-        if (_.isEmpty(signedOrders)) {
-            return; // no-op
->>>>>>> 49e43c98
         }
 
         const orderAddressesValuesAndSignatureArray = _.map(signedOrders, signedOrder => {

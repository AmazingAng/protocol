--- conflicted
+++ resolved
@@ -168,13 +168,8 @@
         this._web3Wrapper.setProvider(provider);
         await this.exchange.invalidateContractInstancesAsync();
         this.tokenRegistry.invalidateContractInstance();
-<<<<<<< HEAD
-        this._proxyWrapper.invalidateContractInstance();
         await this.token.invalidateContractInstancesAsync();
-=======
-        this.token.invalidateContractInstances();
         this.proxy.invalidateContractInstance();
->>>>>>> 2892f45a
     }
     /**
      * Get user Ethereum addresses available through the supplied web3 instance available for sending transactions.

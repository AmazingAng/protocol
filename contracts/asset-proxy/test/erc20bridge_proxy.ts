import {
    blockchainTests,
    constants,
    expect,
    getRandomInteger,
    hexLeftPad,
    hexRightPad,
    hexSlice,
    Numberish,
    randomAddress,
} from '@0x/contracts-test-utils';
import { AssetProxyId } from '@0x/types';
import { AbiEncoder, AuthorizableRevertErrors, BigNumber, StringRevertError } from '@0x/utils';
import { DecodedLogs } from 'ethereum-types';
import * as _ from 'lodash';

<<<<<<< HEAD
import { artifacts } from './artifacts';

import {
    ERC20BridgeProxyContract,
    TestERC20BridgeBridgeWithdrawToEventArgs,
    TestERC20BridgeContract,
} from './wrappers';
=======
import { artifacts, ERC20BridgeProxyContract, TestERC20BridgeContract } from '../src';
>>>>>>> 35099d9b

blockchainTests.resets('ERC20BridgeProxy unit tests', env => {
    const PROXY_ID = AssetProxyId.ERC20Bridge;
    const BRIDGE_SUCCESS_RETURN_DATA = hexRightPad(PROXY_ID);
    let owner: string;
    let badCaller: string;
    let assetProxy: ERC20BridgeProxyContract;
    let bridgeContract: TestERC20BridgeContract;
    let testTokenAddress: string;

    before(async () => {
        [owner, badCaller] = await env.getAccountAddressesAsync();
        assetProxy = await ERC20BridgeProxyContract.deployFrom0xArtifactAsync(
            artifacts.ERC20BridgeProxy,
            env.provider,
            env.txDefaults,
            artifacts,
        );
        bridgeContract = await TestERC20BridgeContract.deployFrom0xArtifactAsync(
            artifacts.TestERC20Bridge,
            env.provider,
            env.txDefaults,
            artifacts,
        );
        testTokenAddress = await bridgeContract.testToken.callAsync();
        await assetProxy.addAuthorizedAddress.awaitTransactionSuccessAsync(owner);
    });

    interface AssetDataOpts {
        tokenAddress: string;
        bridgeAddress: string;
        bridgeData: BridgeDataOpts;
    }

    interface BridgeDataOpts {
        transferAmount: Numberish;
        revertError?: string;
        returnData: string;
    }

    function createAssetData(opts?: Partial<AssetDataOpts>): AssetDataOpts {
        return _.merge(
            {
                tokenAddress: testTokenAddress,
                bridgeAddress: bridgeContract.address,
                bridgeData: createBridgeData(),
            },
            opts,
        );
    }

    function createBridgeData(opts?: Partial<BridgeDataOpts>): BridgeDataOpts {
        return _.merge(
            {
                transferAmount: constants.ZERO_AMOUNT,
                returnData: BRIDGE_SUCCESS_RETURN_DATA,
            },
            opts,
        );
    }

    function encodeAssetData(opts: AssetDataOpts): string {
        const encoder = AbiEncoder.createMethod('ERC20BridgeProxy', [
            { name: 'tokenAddress', type: 'address' },
            { name: 'bridgeAddress', type: 'address' },
            { name: 'bridgeData', type: 'bytes' },
        ]);
        return encoder.encode([opts.tokenAddress, opts.bridgeAddress, encodeBridgeData(opts.bridgeData)]);
    }

    function encodeBridgeData(opts: BridgeDataOpts): string {
        const encoder = AbiEncoder.create([
            { name: 'transferAmount', type: 'int256' },
            { name: 'revertData', type: 'bytes' },
            { name: 'returnData', type: 'bytes' },
        ]);
        const revertErrorBytes =
            opts.revertError !== undefined ? new StringRevertError(opts.revertError).encode() : '0x';
        return encoder.encode([new BigNumber(opts.transferAmount), revertErrorBytes, opts.returnData]);
    }

    async function setTestTokenBalanceAsync(_owner: string, balance: Numberish): Promise<void> {
        await bridgeContract.setTestTokenBalance.awaitTransactionSuccessAsync(_owner, new BigNumber(balance));
    }

    describe('transferFrom()', () => {
        interface TransferFromOpts {
            assetData: AssetDataOpts;
            from: string;
            to: string;
            amount: Numberish;
        }

        function createTransferFromOpts(opts?: Partial<TransferFromOpts>): TransferFromOpts {
            const transferAmount = _.get(opts, ['amount'], getRandomInteger(1, 100e18)) as BigNumber;
            return _.merge(
                {
                    assetData: createAssetData({
                        bridgeData: createBridgeData({
                            transferAmount,
                        }),
                    }),
                    from: randomAddress(),
                    to: randomAddress(),
                    amount: transferAmount,
                },
                opts,
            );
        }

        async function transferFromAsync(opts?: Partial<TransferFromOpts>, caller?: string): Promise<DecodedLogs> {
            const _opts = createTransferFromOpts(opts);
            const { logs } = await assetProxy.transferFrom.awaitTransactionSuccessAsync(
                encodeAssetData(_opts.assetData),
                _opts.from,
                _opts.to,
                new BigNumber(_opts.amount),
                { from: caller },
            );
            return (logs as any) as DecodedLogs;
        }

        it('succeeds if the bridge succeeds and balance increases by `amount`', async () => {
            const tx = transferFromAsync();
            return expect(tx).to.be.fulfilled('');
        });

        it('succeeds if balance increases more than `amount`', async () => {
            const amount = getRandomInteger(1, 100e18);
            const tx = transferFromAsync({
                amount,
                assetData: createAssetData({
                    bridgeData: createBridgeData({
                        transferAmount: amount.plus(1),
                    }),
                }),
            });
            return expect(tx).to.be.fulfilled('');
        });

        it('passes the correct arguments to the bridge contract', async () => {
            const opts = createTransferFromOpts();
            const logs = await transferFromAsync(opts);
            expect(logs.length).to.eq(1);
            const args = logs[0].args;
            expect(args.tokenAddress).to.eq(opts.assetData.tokenAddress);
            expect(args.from).to.eq(opts.from);
            expect(args.to).to.eq(opts.to);
            expect(args.amount).to.bignumber.eq(opts.amount);
            expect(args.bridgeData).to.eq(encodeBridgeData(opts.assetData.bridgeData));
        });

        it('fails if not called by an authorized address', async () => {
            const tx = transferFromAsync({}, badCaller);
            return expect(tx).to.revertWith(new AuthorizableRevertErrors.SenderNotAuthorizedError(badCaller));
        });

        it('fails if asset data is truncated', async () => {
            const opts = createTransferFromOpts();
            const truncatedAssetData = hexSlice(encodeAssetData(opts.assetData), 0, -1);
            const tx = assetProxy.transferFrom.awaitTransactionSuccessAsync(
                truncatedAssetData,
                opts.from,
                opts.to,
                new BigNumber(opts.amount),
            );
            return expect(tx).to.be.rejected();
        });

        it('fails if bridge returns nothing', async () => {
            const tx = transferFromAsync({
                assetData: createAssetData({
                    bridgeData: createBridgeData({
                        returnData: '0x',
                    }),
                }),
            });
            // This will actually revert when the AP tries to decode the return
            // value.
            return expect(tx).to.be.rejected();
        });

        it('fails if bridge returns true', async () => {
            const tx = transferFromAsync({
                assetData: createAssetData({
                    bridgeData: createBridgeData({
                        returnData: hexLeftPad('0x1'),
                    }),
                }),
            });
            // This will actually revert when the AP tries to decode the return
            // value.
            return expect(tx).to.be.rejected();
        });

        it('fails if bridge returns 0x1', async () => {
            const tx = transferFromAsync({
                assetData: createAssetData({
                    bridgeData: createBridgeData({
                        returnData: hexRightPad('0x1'),
                    }),
                }),
            });
            return expect(tx).to.revertWith('BRIDGE_FAILED');
        });

        it('fails if bridge is an EOA', async () => {
            const tx = transferFromAsync({
                assetData: createAssetData({
                    bridgeAddress: randomAddress(),
                }),
            });
            // This will actually revert when the AP tries to decode the return
            // value.
            return expect(tx).to.be.rejected();
        });

        it('fails if bridge reverts', async () => {
            const revertError = 'FOOBAR';
            const tx = transferFromAsync({
                assetData: createAssetData({
                    bridgeData: createBridgeData({
                        revertError,
                    }),
                }),
            });
            return expect(tx).to.revertWith(revertError);
        });

        it('fails if balance of `to` increases by less than `amount`', async () => {
            const amount = getRandomInteger(1, 100e18);
            const tx = transferFromAsync({
                amount,
                assetData: createAssetData({
                    bridgeData: createBridgeData({
                        transferAmount: amount.minus(1),
                    }),
                }),
            });
            return expect(tx).to.revertWith('BRIDGE_UNDERPAY');
        });

        it('fails if balance of `to` decreases', async () => {
            const toAddress = randomAddress();
            await setTestTokenBalanceAsync(toAddress, 1e18);
            const tx = transferFromAsync({
                to: toAddress,
                assetData: createAssetData({
                    bridgeData: createBridgeData({
                        transferAmount: -1,
                    }),
                }),
            });
            return expect(tx).to.revertWith('BRIDGE_UNDERPAY');
        });
    });

    describe('balanceOf()', () => {
        it('retrieves the balance of the encoded token', async () => {
            const _owner = randomAddress();
            const balance = getRandomInteger(1, 100e18);
            await bridgeContract.setTestTokenBalance.awaitTransactionSuccessAsync(_owner, balance);
            const assetData = createAssetData({
                tokenAddress: testTokenAddress,
            });
            const actualBalance = await assetProxy.balanceOf.callAsync(encodeAssetData(assetData), _owner);
            expect(actualBalance).to.bignumber.eq(balance);
        });
    });

    describe('getProxyId()', () => {
        it('returns the correct proxy ID', async () => {
            const proxyId = await assetProxy.getProxyId.callAsync();
            expect(proxyId).to.eq(PROXY_ID);
        });
    });
});<|MERGE_RESOLUTION|>--- conflicted
+++ resolved
@@ -14,17 +14,9 @@
 import { DecodedLogs } from 'ethereum-types';
 import * as _ from 'lodash';
 
-<<<<<<< HEAD
 import { artifacts } from './artifacts';
 
-import {
-    ERC20BridgeProxyContract,
-    TestERC20BridgeBridgeWithdrawToEventArgs,
-    TestERC20BridgeContract,
-} from './wrappers';
-=======
-import { artifacts, ERC20BridgeProxyContract, TestERC20BridgeContract } from '../src';
->>>>>>> 35099d9b
+import { ERC20BridgeProxyContract, TestERC20BridgeContract } from './wrappers';
 
 blockchainTests.resets('ERC20BridgeProxy unit tests', env => {
     const PROXY_ID = AssetProxyId.ERC20Bridge;
